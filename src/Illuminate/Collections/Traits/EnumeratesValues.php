<?php

namespace Illuminate\Support\Traits;

use CachingIterator;
use Closure;
use Exception;
use Illuminate\Contracts\Support\Arrayable;
use Illuminate\Contracts\Support\Jsonable;
use Illuminate\Support\Arr;
use Illuminate\Support\Collection;
use Illuminate\Support\Enumerable;
use Illuminate\Support\HigherOrderCollectionProxy;
use JsonSerializable;
use Symfony\Component\VarDumper\VarDumper;
use Traversable;
use UnexpectedValueException;

/**
 * @template TKey of array-key
 * @template TValue
 *
 * @property-read HigherOrderCollectionProxy $average
 * @property-read HigherOrderCollectionProxy $avg
 * @property-read HigherOrderCollectionProxy $contains
 * @property-read HigherOrderCollectionProxy $each
 * @property-read HigherOrderCollectionProxy $every
 * @property-read HigherOrderCollectionProxy $filter
 * @property-read HigherOrderCollectionProxy $first
 * @property-read HigherOrderCollectionProxy $flatMap
 * @property-read HigherOrderCollectionProxy $groupBy
 * @property-read HigherOrderCollectionProxy $keyBy
 * @property-read HigherOrderCollectionProxy $map
 * @property-read HigherOrderCollectionProxy $max
 * @property-read HigherOrderCollectionProxy $min
 * @property-read HigherOrderCollectionProxy $partition
 * @property-read HigherOrderCollectionProxy $reject
 * @property-read HigherOrderCollectionProxy $skipUntil
 * @property-read HigherOrderCollectionProxy $skipWhile
 * @property-read HigherOrderCollectionProxy $some
 * @property-read HigherOrderCollectionProxy $sortBy
 * @property-read HigherOrderCollectionProxy $sortByDesc
 * @property-read HigherOrderCollectionProxy $sum
 * @property-read HigherOrderCollectionProxy $takeUntil
 * @property-read HigherOrderCollectionProxy $takeWhile
 * @property-read HigherOrderCollectionProxy $unique
 * @property-read HigherOrderCollectionProxy $unless
 * @property-read HigherOrderCollectionProxy $until
 * @property-read HigherOrderCollectionProxy $when
 */
trait EnumeratesValues
{
    use Conditionable;

    /**
     * Indicates that the object's string representation should be escaped when __toString is invoked.
     *
     * @var bool
     */
    protected $escapeWhenCastingToString = false;

    /**
     * The methods that can be proxied.
     *
     * @var array<int, string>
     */
    protected static $proxies = [
        'average',
        'avg',
        'contains',
        'each',
        'every',
        'filter',
        'first',
        'flatMap',
        'groupBy',
        'keyBy',
        'map',
        'max',
        'min',
        'partition',
        'reject',
        'skipUntil',
        'skipWhile',
        'some',
        'sortBy',
        'sortByDesc',
        'sum',
        'takeUntil',
        'takeWhile',
        'unique',
        'unless',
        'until',
        'when',
    ];

    /**
     * Create a new collection instance if the value isn't one already.
     *
     * @template TMakeKey of array-key
     * @template TMakeValue
     *
     * @param  \Illuminate\Contracts\Support\Arrayable<TMakeKey, TMakeValue>|iterable<TMakeKey, TMakeValue>|null  $items
     * @return static<TMakeKey, TMakeValue>
     */
    public static function make($items = [])
    {
        return new static($items);
    }

    /**
     * Wrap the given value in a collection if applicable.
     *
     * @template TWrapKey of array-key
     * @template TWrapValue
     *
     * @param  iterable<TWrapKey, TWrapValue>  $value
     * @return static<TWrapKey, TWrapValue>
     */
    public static function wrap($value)
    {
        return $value instanceof Enumerable
            ? new static($value)
            : new static(Arr::wrap($value));
    }

    /**
     * Get the underlying items from the given collection if applicable.
     *
     * @template TUnwrapKey of array-key
     * @template TUnwrapValue
     *
     * @param  array<TUnwrapKey, TUnwrapValue>|static<TUnwrapKey, TUnwrapValue>  $value
     * @return array<TUnwrapKey, TUnwrapValue>
     */
    public static function unwrap($value)
    {
        return $value instanceof Enumerable ? $value->all() : $value;
    }

    /**
     * Create a new instance with no items.
     *
     * @return static
     */
    public static function empty()
    {
        return new static([]);
    }

    /**
     * Create a new collection by invoking the callback a given amount of times.
     *
     * @template TTimesValue
     *
     * @param  int  $number
     * @param  (callable(int): TTimesValue)|null  $callback
     * @return static<int, TTimesValue>
     */
    public static function times($number, callable $callback = null)
    {
        if ($number < 1) {
            return new static;
        }

        return static::range(1, $number)
            ->unless($callback == null)
            ->map($callback);
    }

    /**
     * Alias for the "avg" method.
     *
     * @param  (callable(TValue): float|int)|string|null  $callback
     * @return float|int|null
     */
    public function average($callback = null)
    {
        return $this->avg($callback);
    }

    /**
     * Alias for the "contains" method.
     *
     * @param  (callable(TValue, TKey): bool)|TValue|string  $key
     * @param  mixed  $operator
     * @param  mixed  $value
     * @return bool
     */
    public function some($key, $operator = null, $value = null)
    {
        return $this->contains(...func_get_args());
    }

    /**
     * Determine if an item exists, using strict comparison.
     *
     * @param  (callable(TValue): bool)|TValue|array-key  $key
     * @param  TValue|null  $value
     * @return bool
     */
    public function containsStrict($key, $value = null)
    {
        if (func_num_args() === 2) {
            return $this->contains(function ($item) use ($key, $value) {
                return data_get($item, $key) === $value;
            });
        }

        if ($this->useAsCallable($key)) {
            return ! is_null($this->first($key));
        }

        foreach ($this as $item) {
            if ($item === $key) {
                return true;
            }
        }

        return false;
    }

    /**
     * Dump the items and end the script.
     *
     * @param  mixed  ...$args
     * @return never
     */
    public function dd(...$args)
    {
        $this->dump(...$args);

        exit(1);
    }

    /**
     * Dump the items.
     *
     * @return $this
     */
    public function dump()
    {
        (new Collection(func_get_args()))
            ->push($this->all())
            ->each(function ($item) {
                VarDumper::dump($item);
            });

        return $this;
    }

    /**
     * Execute a callback over each item.
     *
     * @param  callable(TValue): mixed  $callback
     * @return $this
     */
    public function each(callable $callback)
    {
        foreach ($this as $key => $item) {
            if ($callback($item, $key) === false) {
                break;
            }
        }

        return $this;
    }

    /**
     * Execute a callback over each nested chunk of items.
     *
     * @param  callable(...mixed): mixed  $callback
     * @return static
     */
    public function eachSpread(callable $callback)
    {
        return $this->each(function ($chunk, $key) use ($callback) {
            $chunk[] = $key;

            return $callback(...$chunk);
        });
    }

    /**
     * Determine if all items pass the given truth test.
     *
     * @param  (callable(TValue, TKey): bool)|TValue|string  $key
     * @param  mixed  $operator
     * @param  mixed  $value
     * @return bool
     */
    public function every($key, $operator = null, $value = null)
    {
        if (func_num_args() === 1) {
            $callback = $this->valueRetriever($key);

            foreach ($this as $k => $v) {
                if (! $callback($v, $k)) {
                    return false;
                }
            }

            return true;
        }

        return $this->every($this->operatorForWhere(...func_get_args()));
    }

    /**
     * Get the first item by the given key value pair.
     *
     * @param  string  $key
     * @param  mixed  $operator
     * @param  mixed  $value
     * @return TValue|null
     */
    public function firstWhere($key, $operator = null, $value = null)
    {
        return $this->first($this->operatorForWhere(...func_get_args()));
    }

    /**
     * Determine if the collection is not empty.
     *
     * @return bool
     */
    public function isNotEmpty()
    {
        return ! $this->isEmpty();
    }

    /**
     * Run a map over each nested chunk of items.
     *
     * @template TMapSpreadValue
     *
     * @param  callable(mixed): TMapSpreadValue  $callback
     * @return static<TKey, TMapSpreadValue>
     */
    public function mapSpread(callable $callback)
    {
        return $this->map(function ($chunk, $key) use ($callback) {
            $chunk[] = $key;

            return $callback(...$chunk);
        });
    }

    /**
     * Run a grouping map over the items.
     *
     * The callback should return an associative array with a single key/value pair.
     *
     * @template TMapToGroupsKey of array-key
     * @template TMapToGroupsValue
     *
     * @param  callable(TValue, TKey): array<TMapToGroupsKey, TMapToGroupsValue>  $callback
     * @return static<TMapToGroupsKey, static<int, TMapToGroupsValue>>
     */
    public function mapToGroups(callable $callback)
    {
        $groups = $this->mapToDictionary($callback);

        return $groups->map([$this, 'make']);
    }

    /**
     * Map a collection and flatten the result by a single level.
     *
     * @param  callable(TValue, TKey): mixed  $callback
     * @return static<int, mixed>
     */
    public function flatMap(callable $callback)
    {
        return $this->map($callback)->collapse();
    }

    /**
     * Map the values into a new class.
     *
     * @template TMapIntoValue
     *
     * @param  class-string<TMapIntoValue>  $class
     * @return static<TKey, TMapIntoValue>
     */
    public function mapInto($class)
    {
        return $this->map(function ($value, $key) use ($class) {
            return new $class($value, $key);
        });
    }

    /**
     * Get the min value of a given key.
     *
     * @param  (callable(TValue):mixed)|string|null  $callback
     * @return TValue
     */
    public function min($callback = null)
    {
        $callback = $this->valueRetriever($callback);

        return $this->map(function ($value) use ($callback) {
            return $callback($value);
        })->filter(function ($value) {
            return ! is_null($value);
        })->reduce(function ($result, $value) {
            return is_null($result) || $value < $result ? $value : $result;
        });
    }

    /**
     * Get the max value of a given key.
     *
     * @param  (callable(TValue):mixed)|string|null  $callback
     * @return TValue
     */
    public function max($callback = null)
    {
        $callback = $this->valueRetriever($callback);

        return $this->filter(function ($value) {
            return ! is_null($value);
        })->reduce(function ($result, $item) use ($callback) {
            $value = $callback($item);

            return is_null($result) || $value > $result ? $value : $result;
        });
    }

    /**
     * "Paginate" the collection by slicing it into a smaller collection.
     *
     * @param  int  $page
     * @param  int  $perPage
     * @return static
     */
    public function forPage($page, $perPage)
    {
        $offset = max(0, ($page - 1) * $perPage);

        return $this->slice($offset, $perPage);
    }

    /**
     * Partition the collection into two arrays using the given callback or key.
     *
     * @param  (callable(TValue, TKey): bool)|TValue|string  $key
     * @param  TValue|string|null  $operator
     * @param  TValue|null  $value
     * @return static<int<0, 1>, static<TKey, TValue>>
     */
    public function partition($key, $operator = null, $value = null)
    {
        $passed = [];
        $failed = [];

        $callback = func_num_args() === 1
                ? $this->valueRetriever($key)
                : $this->operatorForWhere(...func_get_args());

        foreach ($this as $key => $item) {
            if ($callback($item, $key)) {
                $passed[$key] = $item;
            } else {
                $failed[$key] = $item;
            }
        }

        return new static([new static($passed), new static($failed)]);
    }

    /**
     * Get the sum of the given values.
     *
     * @param  (callable(TValue): mixed)|string|null  $callback
     * @return mixed
     */
    public function sum($callback = null)
    {
        $callback = is_null($callback)
            ? $this->identity()
            : $this->valueRetriever($callback);

        return $this->reduce(function ($result, $item) use ($callback) {
            return $result + $callback($item);
        }, 0);
    }

    /**
     * Apply the callback if the collection is empty.
     *
     * @template TWhenEmptyReturnType
     *
     * @param  (callable($this): TWhenEmptyReturnType)  $callback
     * @param  (callable($this): TWhenEmptyReturnType)|null  $default
     * @return $this|TWhenEmptyReturnType
     */
    public function whenEmpty(callable $callback, callable $default = null)
    {
        return $this->when($this->isEmpty(), $callback, $default);
    }

    /**
     * Apply the callback if the collection is not empty.
     *
     * @template TWhenNotEmptyReturnType
     *
     * @param  callable($this): TWhenNotEmptyReturnType  $callback
     * @param  (callable($this): TWhenNotEmptyReturnType)|null  $default
     * @return $this|TWhenNotEmptyReturnType
     */
    public function whenNotEmpty(callable $callback, callable $default = null)
    {
        return $this->when($this->isNotEmpty(), $callback, $default);
    }

    /**
     * Apply the callback unless the collection is empty.
     *
     * @template TUnlessEmptyReturnType
     *
     * @param  callable($this): TUnlessEmptyReturnType  $callback
     * @param  (callable($this): TUnlessEmptyReturnType)|null  $default
     * @return $this|TUnlessEmptyReturnType
     */
    public function unlessEmpty(callable $callback, callable $default = null)
    {
        return $this->whenNotEmpty($callback, $default);
    }

    /**
     * Apply the callback unless the collection is not empty.
     *
     * @template TUnlessNotEmptyReturnType
     *
     * @param  callable($this): TUnlessNotEmptyReturnType  $callback
     * @param  (callable($this): TUnlessNotEmptyReturnType)|null  $default
     * @return $this|TUnlessNotEmptyReturnType
     */
    public function unlessNotEmpty(callable $callback, callable $default = null)
    {
        return $this->whenEmpty($callback, $default);
    }

    /**
     * Filter items by the given key value pair.
     *
     * @param  string  $key
     * @param  mixed  $operator
     * @param  mixed  $value
     * @return static
     */
    public function where($key, $operator = null, $value = null)
    {
        return $this->filter($this->operatorForWhere(...func_get_args()));
    }

    /**
     * Filter items where the value for the given key is null.
     *
     * @param  string|null  $key
     * @return static
     */
    public function whereNull($key = null)
    {
        return $this->whereStrict($key, null);
    }

    /**
     * Filter items where the value for the given key is not null.
     *
     * @param  string|null  $key
     * @return static
     */
    public function whereNotNull($key = null)
    {
        return $this->where($key, '!==', null);
    }

    /**
     * Filter items by the given key value pair using strict comparison.
     *
     * @param  string  $key
     * @param  mixed  $value
     * @return static
     */
    public function whereStrict($key, $value)
    {
        return $this->where($key, '===', $value);
    }

    /**
     * Filter items by the given key value pair.
     *
     * @param  string  $key
     * @param  \Illuminate\Contracts\Support\Arrayable|iterable  $values
     * @param  bool  $strict
     * @return static
     */
    public function whereIn($key, $values, $strict = false)
    {
        $values = $this->getArrayableItems($values);

        return $this->filter(function ($item) use ($key, $values, $strict) {
            return in_array(data_get($item, $key), $values, $strict);
        });
    }

    /**
     * Filter items by the given key value pair using strict comparison.
     *
     * @param  string  $key
     * @param  \Illuminate\Contracts\Support\Arrayable|iterable  $values
     * @return static
     */
    public function whereInStrict($key, $values)
    {
        return $this->whereIn($key, $values, true);
    }

    /**
     * Filter items such that the value of the given key is between the given values.
     *
     * @param  string  $key
     * @param  \Illuminate\Contracts\Support\Arrayable|iterable  $values
     * @return static
     */
    public function whereBetween($key, $values)
    {
        return $this->where($key, '>=', reset($values))->where($key, '<=', end($values));
    }

    /**
     * Filter items such that the value of the given key is not between the given values.
     *
     * @param  string  $key
     * @param  \Illuminate\Contracts\Support\Arrayable|iterable  $values
     * @return static
     */
    public function whereNotBetween($key, $values)
    {
        return $this->filter(function ($item) use ($key, $values) {
            return data_get($item, $key) < reset($values) || data_get($item, $key) > end($values);
        });
    }

    /**
     * Filter items by the given key value pair.
     *
     * @param  string  $key
     * @param  \Illuminate\Contracts\Support\Arrayable|iterable  $values
     * @param  bool  $strict
     * @return static
     */
    public function whereNotIn($key, $values, $strict = false)
    {
        $values = $this->getArrayableItems($values);

        return $this->reject(function ($item) use ($key, $values, $strict) {
            return in_array(data_get($item, $key), $values, $strict);
        });
    }

    /**
     * Filter items by the given key value pair using strict comparison.
     *
     * @param  string  $key
     * @param  \Illuminate\Contracts\Support\Arrayable|iterable  $values
     * @return static
     */
    public function whereNotInStrict($key, $values)
    {
        return $this->whereNotIn($key, $values, true);
    }

    /**
     * Filter the items, removing any items that don't match the given type(s).
     *
     * @param  class-string|array<array-key, class-string>  $type
     * @return static
     */
    public function whereInstanceOf($type)
    {
        return $this->filter(function ($value) use ($type) {
            if (is_array($type)) {
                foreach ($type as $classType) {
                    if ($value instanceof $classType) {
                        return true;
                    }
                }

                return false;
            }

            return $value instanceof $type;
        });
    }

    /**
     * Pass the collection to the given callback and return the result.
     *
     * @template TPipeReturnType
     *
     * @param  callable($this): TPipeReturnType  $callback
     * @return TPipeReturnType
     */
    public function pipe(callable $callback)
    {
        return $callback($this);
    }

    /**
     * Pass the collection into a new class.
     *
     * @param  string-class  $class
     * @return mixed
     */
    public function pipeInto($class)
    {
        return new $class($this);
    }

    /**
     * Pass the collection through a series of callable pipes and return the result.
     *
     * @param  array<callable>  $callbacks
     * @return mixed
     */
    public function pipeThrough($callbacks)
    {
        return Collection::make($callbacks)->reduce(
            function ($carry, $callback) {
                return $callback($carry);
            },
            $this,
        );
    }

    /**
     * Reduce the collection to a single value.
     *
     * @template TReduceInitial
     * @template TReduceReturnType
     *
     * @param  callable(TReduceInitial|TReduceReturnType, TValue, TKey): TReduceReturnType  $callback
     * @param  TReduceInitial  $initial
     * @return TReduceReturnType
     */
    public function reduce(callable $callback, $initial = null)
    {
        $result = $initial;

        foreach ($this as $key => $value) {
            $result = $callback($result, $value, $key);
        }

        return $result;
    }

    /**
     * Reduce the collection to multiple aggregate values.
     *
     * @param  callable  $callback
     * @param  mixed  ...$initial
     * @return array
     *
     * @throws \UnexpectedValueException
     */
    public function reduceSpread(callable $callback, ...$initial)
    {
        $result = $initial;

        foreach ($this as $key => $value) {
            $result = call_user_func_array($callback, array_merge($result, [$value, $key]));

            if (! is_array($result)) {
                throw new UnexpectedValueException(sprintf(
                    "%s::reduceMany expects reducer to return an array, but got a '%s' instead.",
                    class_basename(static::class), gettype($result)
                ));
            }
        }

        return $result;
    }

    /**
<<<<<<< HEAD
     * Reduce an associative collection to a single value.
     *
     * @template TReduceWithKeysInitial
     * @template TReduceWithKeysReturnType
     *
     * @param  callable(TReduceWithKeysInitial|TReduceWithKeysReturnType, TValue, TKey): TReduceWithKeysReturnType  $callback
     * @param  TReduceWithKeysInitial  $initial
     * @return TReduceWithKeysReturnType
     */
    public function reduceWithKeys(callable $callback, $initial = null)
    {
        return $this->reduce($callback, $initial);
    }

    /**
=======
>>>>>>> 64366c91
     * Create a collection of all elements that do not pass a given truth test.
     *
     * @param  (callable(TValue): bool)|bool  $callback
     * @return static
     */
    public function reject($callback = true)
    {
        $useAsCallable = $this->useAsCallable($callback);

        return $this->filter(function ($value, $key) use ($callback, $useAsCallable) {
            return $useAsCallable
                ? ! $callback($value, $key)
                : $value != $callback;
        });
    }

    /**
     * Pass the collection to the given callback and then return it.
     *
     * @param  callable($this): mixed  $callback
     * @return $this
     */
    public function tap(callable $callback)
    {
        $callback($this);

        return $this;
    }

    /**
     * Return only unique items from the collection array.
     *
     * @param  (callable(TValue, TKey): bool)|string|null  $key
     * @param  bool  $strict
     * @return static
     */
    public function unique($key = null, $strict = false)
    {
        $callback = $this->valueRetriever($key);

        $exists = [];

        return $this->reject(function ($item, $key) use ($callback, $strict, &$exists) {
            if (in_array($id = $callback($item, $key), $exists, $strict)) {
                return true;
            }

            $exists[] = $id;
        });
    }

    /**
     * Return only unique items from the collection array using strict comparison.
     *
     * @param  (callable(TValue, TKey): bool)|string|null  $key
     * @return static
     */
    public function uniqueStrict($key = null)
    {
        return $this->unique($key, true);
    }

    /**
     * Collect the values into a collection.
     *
     * @return \Illuminate\Support\Collection<TKey, TValue>
     */
    public function collect()
    {
        return new Collection($this->all());
    }

    /**
     * Get the collection of items as a plain array.
     *
     * @return array<TKey, mixed>
     */
    public function toArray()
    {
        return $this->map(function ($value) {
            return $value instanceof Arrayable ? $value->toArray() : $value;
        })->all();
    }

    /**
     * Convert the object into something JSON serializable.
     *
     * @return array<TKey, mixed>
     */
    public function jsonSerialize(): array
    {
        return array_map(function ($value) {
            if ($value instanceof JsonSerializable) {
                return $value->jsonSerialize();
            } elseif ($value instanceof Jsonable) {
                return json_decode($value->toJson(), true);
            } elseif ($value instanceof Arrayable) {
                return $value->toArray();
            }

            return $value;
        }, $this->all());
    }

    /**
     * Get the collection of items as JSON.
     *
     * @param  int  $options
     * @return string
     */
    public function toJson($options = 0)
    {
        return json_encode($this->jsonSerialize(), $options);
    }

    /**
     * Get a CachingIterator instance.
     *
     * @param  int  $flags
     * @return \CachingIterator
     */
    public function getCachingIterator($flags = CachingIterator::CALL_TOSTRING)
    {
        return new CachingIterator($this->getIterator(), $flags);
    }

    /**
     * Convert the collection to its string representation.
     *
     * @return string
     */
    public function __toString()
    {
        return $this->escapeWhenCastingToString
                    ? e($this->toJson())
                    : $this->toJson();
    }

    /**
     * Indicate that the model's string representation should be escaped when __toString is invoked.
     *
     * @param  bool  $escape
     * @return $this
     */
    public function escapeWhenCastingToString($escape = true)
    {
        $this->escapeWhenCastingToString = $escape;

        return $this;
    }

    /**
     * Add a method to the list of proxied methods.
     *
     * @param  string  $method
     * @return void
     */
    public static function proxy($method)
    {
        static::$proxies[] = $method;
    }

    /**
     * Dynamically access collection proxies.
     *
     * @param  string  $key
     * @return mixed
     *
     * @throws \Exception
     */
    public function __get($key)
    {
        if (! in_array($key, static::$proxies)) {
            throw new Exception("Property [{$key}] does not exist on this collection instance.");
        }

        return new HigherOrderCollectionProxy($this, $key);
    }

    /**
     * Results array of items from Collection or Arrayable.
     *
     * @param  mixed  $items
     * @return array<TKey, TValue>
     */
    protected function getArrayableItems($items)
    {
        if (is_array($items)) {
            return $items;
        } elseif ($items instanceof Enumerable) {
            return $items->all();
        } elseif ($items instanceof Arrayable) {
            return $items->toArray();
        } elseif ($items instanceof Jsonable) {
            return json_decode($items->toJson(), true);
        } elseif ($items instanceof JsonSerializable) {
            return (array) $items->jsonSerialize();
        } elseif ($items instanceof Traversable) {
            return iterator_to_array($items);
        }

        return (array) $items;
    }

    /**
     * Get an operator checker callback.
     *
     * @param  string  $key
     * @param  string|null  $operator
     * @param  mixed  $value
     * @return \Closure
     */
    protected function operatorForWhere($key, $operator = null, $value = null)
    {
        if (func_num_args() === 1) {
            $value = true;

            $operator = '=';
        }

        if (func_num_args() === 2) {
            $value = $operator;

            $operator = '=';
        }

        return function ($item) use ($key, $operator, $value) {
            $retrieved = data_get($item, $key);

            $strings = array_filter([$retrieved, $value], function ($value) {
                return is_string($value) || (is_object($value) && method_exists($value, '__toString'));
            });

            if (count($strings) < 2 && count(array_filter([$retrieved, $value], 'is_object')) == 1) {
                return in_array($operator, ['!=', '<>', '!==']);
            }

            switch ($operator) {
                default:
                case '=':
                case '==':  return $retrieved == $value;
                case '!=':
                case '<>':  return $retrieved != $value;
                case '<':   return $retrieved < $value;
                case '>':   return $retrieved > $value;
                case '<=':  return $retrieved <= $value;
                case '>=':  return $retrieved >= $value;
                case '===': return $retrieved === $value;
                case '!==': return $retrieved !== $value;
            }
        };
    }

    /**
     * Determine if the given value is callable, but not a string.
     *
     * @param  mixed  $value
     * @return bool
     */
    protected function useAsCallable($value)
    {
        return ! is_string($value) && is_callable($value);
    }

    /**
     * Get a value retrieving callback.
     *
     * @param  callable|string|null  $value
     * @return callable
     */
    protected function valueRetriever($value)
    {
        if ($this->useAsCallable($value)) {
            return $value;
        }

        return function ($item) use ($value) {
            return data_get($item, $value);
        };
    }

    /**
     * Make a function to check an item's equality.
     *
     * @param  mixed  $value
     * @return \Closure(mixed): bool
     */
    protected function equality($value)
    {
        return function ($item) use ($value) {
            return $item === $value;
        };
    }

    /**
     * Make a function using another function, by negating its result.
     *
     * @param  \Closure  $callback
     * @return \Closure
     */
    protected function negate(Closure $callback)
    {
        return function (...$params) use ($callback) {
            return ! $callback(...$params);
        };
    }

    /**
     * Make a function that returns what's passed to it.
     *
     * @return \Closure(TValue): TValue
     */
    protected function identity()
    {
        return function ($value) {
            return $value;
        };
    }
}<|MERGE_RESOLUTION|>--- conflicted
+++ resolved
@@ -786,7 +786,6 @@
     }
 
     /**
-<<<<<<< HEAD
      * Reduce an associative collection to a single value.
      *
      * @template TReduceWithKeysInitial
@@ -802,8 +801,6 @@
     }
 
     /**
-=======
->>>>>>> 64366c91
      * Create a collection of all elements that do not pass a given truth test.
      *
      * @param  (callable(TValue): bool)|bool  $callback
