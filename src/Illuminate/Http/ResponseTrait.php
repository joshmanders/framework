<?php

namespace Illuminate\Http;

use Illuminate\Http\Exception\HttpResponseException;

trait ResponseTrait
{
    /**
     * Get the status code for the response.
     *
     * @return int
     */
    public function status()
    {
        return $this->getStatusCode();
    }

    /**
     * Get the content of the response.
     *
     * @return string
     */
    public function content()
    {
        return $this->getContent();
    }

    /**
     * Set a header on the Response.
     *
     * @param  string  $key
     * @param  array|string  $values
     * @param  bool    $replace
     * @return $this
     */
    public function header($key, $values, $replace = true)
    {
        $this->headers->set($key, $values, $replace);

        return $this;
    }

    /**
     * Add an array of headers to the response.
     *
     * @param  array  $headers
     * @return $this
     */
    public function withHeaders(array $headers)
    {
        foreach ($headers as $key => $value) {
            $this->headers->set($key, $value);
        }

        return $this;
    }

    /**
     * Add a cookie to the response.
     *
     * @param  \Symfony\Component\HttpFoundation\Cookie|mixed  $cookie
     * @return $this
     */
    public function cookie($cookie)
    {
        return call_user_func_array([$this, 'withCookie'], func_get_args());
    }

    /**
     * Add a cookie to the response.
     *
     * @param  \Symfony\Component\HttpFoundation\Cookie|mixed  $cookie
     * @return $this
     */
    public function withCookie($cookie)
    {
        if (is_string($cookie) && function_exists('cookie')) {
            $cookie = call_user_func_array('cookie', func_get_args());
        }

        $this->headers->setCookie($cookie);

        return $this;
    }

    /**
     * Throws the response in a HttpResponseException instance.
     *
<<<<<<< HEAD
     * @throws \Illuminate\Http\Exception\HttpResponseException;
=======
     * @throws \Illuminate\Http\Exception\HttpResponseException
>>>>>>> a1615a39
     */
    public function throwResponse()
    {
        throw new HttpResponseException($this);
    }
}<|MERGE_RESOLUTION|>--- conflicted
+++ resolved
@@ -87,11 +87,7 @@
     /**
      * Throws the response in a HttpResponseException instance.
      *
-<<<<<<< HEAD
-     * @throws \Illuminate\Http\Exception\HttpResponseException;
-=======
      * @throws \Illuminate\Http\Exception\HttpResponseException
->>>>>>> a1615a39
      */
     public function throwResponse()
     {
