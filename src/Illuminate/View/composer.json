{
    "name": "illuminate/view",
    "description": "The Illuminate View package.",
    "license": "MIT",
    "homepage": "https://laravel.com",
    "support": {
        "issues": "https://github.com/laravel/framework/issues",
        "source": "https://github.com/laravel/framework"
    },
    "authors": [
        {
            "name": "Taylor Otwell",
            "email": "taylor@laravel.com"
        }
    ],
    "require": {
<<<<<<< HEAD
        "php": "^8.1",
        "ext-json": "*",
        "illuminate/collections": "^10.0",
        "illuminate/container": "^10.0",
        "illuminate/contracts": "^10.0",
        "illuminate/events": "^10.0",
        "illuminate/filesystem": "^10.0",
        "illuminate/macroable": "^10.0",
        "illuminate/support": "^10.0"
=======
        "php": "^8.0.2",
        "ext-tokenizer": "*",
        "illuminate/collections": "^9.0",
        "illuminate/container": "^9.0",
        "illuminate/contracts": "^9.0",
        "illuminate/events": "^9.0",
        "illuminate/filesystem": "^9.0",
        "illuminate/macroable": "^9.0",
        "illuminate/support": "^9.0"
>>>>>>> 1f600818
    },
    "autoload": {
        "psr-4": {
            "Illuminate\\View\\": ""
        }
    },
    "extra": {
        "branch-alias": {
            "dev-master": "10.x-dev"
        }
    },
    "config": {
        "sort-packages": true
    },
    "minimum-stability": "dev"
}<|MERGE_RESOLUTION|>--- conflicted
+++ resolved
@@ -14,9 +14,8 @@
         }
     ],
     "require": {
-<<<<<<< HEAD
         "php": "^8.1",
-        "ext-json": "*",
+        "ext-tokenizer": "*",
         "illuminate/collections": "^10.0",
         "illuminate/container": "^10.0",
         "illuminate/contracts": "^10.0",
@@ -24,17 +23,6 @@
         "illuminate/filesystem": "^10.0",
         "illuminate/macroable": "^10.0",
         "illuminate/support": "^10.0"
-=======
-        "php": "^8.0.2",
-        "ext-tokenizer": "*",
-        "illuminate/collections": "^9.0",
-        "illuminate/container": "^9.0",
-        "illuminate/contracts": "^9.0",
-        "illuminate/events": "^9.0",
-        "illuminate/filesystem": "^9.0",
-        "illuminate/macroable": "^9.0",
-        "illuminate/support": "^9.0"
->>>>>>> 1f600818
     },
     "autoload": {
         "psr-4": {
