--- conflicted
+++ resolved
@@ -14,9 +14,8 @@
         }
     ],
     "require": {
-<<<<<<< HEAD
         "php": "^8.2",
-        "ext-json": "*",
+        "ext-tokenizer": "*",
         "illuminate/collections": "^11.0",
         "illuminate/container": "^11.0",
         "illuminate/contracts": "^11.0",
@@ -24,17 +23,6 @@
         "illuminate/filesystem": "^11.0",
         "illuminate/macroable": "^11.0",
         "illuminate/support": "^11.0"
-=======
-        "php": "^8.1",
-        "ext-tokenizer": "*",
-        "illuminate/collections": "^10.0",
-        "illuminate/container": "^10.0",
-        "illuminate/contracts": "^10.0",
-        "illuminate/events": "^10.0",
-        "illuminate/filesystem": "^10.0",
-        "illuminate/macroable": "^10.0",
-        "illuminate/support": "^10.0"
->>>>>>> cb40a659
     },
     "autoload": {
         "psr-4": {
