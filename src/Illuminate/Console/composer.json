--- conflicted
+++ resolved
@@ -34,11 +34,7 @@
     },
     "suggest": {
         "dragonmantank/cron-expression": "Required to use scheduler (^3.0.2).",
-<<<<<<< HEAD
-        "guzzlehttp/guzzle": "Required to use the ping methods on schedules (^6.5.5|^7.0.1).",
-=======
         "guzzlehttp/guzzle": "Required to use the ping methods on schedules (^7.2).",
->>>>>>> 993139ee
         "illuminate/bus": "Required to use the scheduled job dispatcher (^9.0).",
         "illuminate/container": "Required to use the scheduler (^9.0).",
         "illuminate/filesystem": "Required to use the generator command (^9.0).",
