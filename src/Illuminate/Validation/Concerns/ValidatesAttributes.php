<?php

namespace Illuminate\Validation\Concerns;

use Countable;
use DateTime;
use DateTimeInterface;
use Egulias\EmailValidator\EmailValidator;
use Egulias\EmailValidator\Validation\DNSCheckValidation;
use Egulias\EmailValidator\Validation\MultipleValidationWithAnd;
use Egulias\EmailValidator\Validation\NoRFCWarningsValidation;
use Egulias\EmailValidator\Validation\RFCValidation;
use Egulias\EmailValidator\Validation\SpoofCheckValidation;
use Exception;
use Illuminate\Database\Eloquent\Model;
use Illuminate\Support\Arr;
use Illuminate\Support\Facades\Date;
use Illuminate\Support\Str;
use Illuminate\Validation\Rules\Exists;
use Illuminate\Validation\Rules\Unique;
use Illuminate\Validation\ValidationData;
use InvalidArgumentException;
use Symfony\Component\HttpFoundation\File\File;
use Symfony\Component\HttpFoundation\File\UploadedFile;

trait ValidatesAttributes
{
    /**
     * Validate that an attribute was "accepted".
     *
     * This validation rule implies the attribute is "required".
     *
     * @param  string  $attribute
     * @param  mixed  $value
     * @return bool
     */
    public function validateAccepted($attribute, $value)
    {
        $acceptable = ['yes', 'on', '1', 1, true, 'true'];

        return $this->validateRequired($attribute, $value) && in_array($value, $acceptable, true);
    }

    /**
     * Validate that an attribute is an active URL.
     *
     * @param  string  $attribute
     * @param  mixed  $value
     * @return bool
     */
    public function validateActiveUrl($attribute, $value)
    {
        if (! is_string($value)) {
            return false;
        }

        if ($url = parse_url($value, PHP_URL_HOST)) {
            try {
                return count(dns_get_record($url, DNS_A | DNS_AAAA)) > 0;
            } catch (Exception $e) {
                return false;
            }
        }

        return false;
    }

    /**
     * "Break" on first validation fail.
     *
     * Always returns true, just lets us put "bail" in rules.
     *
     * @return bool
     */
    public function validateBail()
    {
        return true;
    }

    /**
     * Validate the date is before a given date.
     *
     * @param  string  $attribute
     * @param  mixed  $value
     * @param  array  $parameters
     * @return bool
     */
    public function validateBefore($attribute, $value, $parameters)
    {
        $this->requireParameterCount(1, $parameters, 'before');

        return $this->compareDates($attribute, $value, $parameters, '<');
    }

    /**
     * Validate the date is before or equal a given date.
     *
     * @param  string  $attribute
     * @param  mixed  $value
     * @param  array  $parameters
     * @return bool
     */
    public function validateBeforeOrEqual($attribute, $value, $parameters)
    {
        $this->requireParameterCount(1, $parameters, 'before_or_equal');

        return $this->compareDates($attribute, $value, $parameters, '<=');
    }

    /**
     * Validate the date is after a given date.
     *
     * @param  string  $attribute
     * @param  mixed  $value
     * @param  array  $parameters
     * @return bool
     */
    public function validateAfter($attribute, $value, $parameters)
    {
        $this->requireParameterCount(1, $parameters, 'after');

        return $this->compareDates($attribute, $value, $parameters, '>');
    }

    /**
     * Validate the date is equal or after a given date.
     *
     * @param  string  $attribute
     * @param  mixed  $value
     * @param  array  $parameters
     * @return bool
     */
    public function validateAfterOrEqual($attribute, $value, $parameters)
    {
        $this->requireParameterCount(1, $parameters, 'after_or_equal');

        return $this->compareDates($attribute, $value, $parameters, '>=');
    }

    /**
     * Compare a given date against another using an operator.
     *
     * @param  string  $attribute
     * @param  mixed  $value
     * @param  array  $parameters
     * @param  string  $operator
     * @return bool
     */
    protected function compareDates($attribute, $value, $parameters, $operator)
    {
        if (! is_string($value) && ! is_numeric($value) && ! $value instanceof DateTimeInterface) {
            return false;
        }

        if ($format = $this->getDateFormat($attribute)) {
            return $this->checkDateTimeOrder($format, $value, $parameters[0], $operator);
        }

        if (! $date = $this->getDateTimestamp($parameters[0])) {
            $date = $this->getDateTimestamp($this->getValue($parameters[0]));
        }

        return $this->compare($this->getDateTimestamp($value), $date, $operator);
    }

    /**
     * Get the date format for an attribute if it has one.
     *
     * @param  string  $attribute
     * @return string|null
     */
    protected function getDateFormat($attribute)
    {
        if ($result = $this->getRule($attribute, 'DateFormat')) {
            return $result[1][0];
        }
    }

    /**
     * Get the date timestamp.
     *
     * @param  mixed  $value
     * @return int
     */
    protected function getDateTimestamp($value)
    {
        $date = is_null($value) ? null : $this->getDateTime($value);

        return $date ? $date->getTimestamp() : null;
    }

    /**
     * Given two date/time strings, check that one is after the other.
     *
     * @param  string  $format
     * @param  string  $first
     * @param  string  $second
     * @param  string  $operator
     * @return bool
     */
    protected function checkDateTimeOrder($format, $first, $second, $operator)
    {
        $firstDate = $this->getDateTimeWithOptionalFormat($format, $first);

        if (! $secondDate = $this->getDateTimeWithOptionalFormat($format, $second)) {
            $secondDate = $this->getDateTimeWithOptionalFormat($format, $this->getValue($second));
        }

        return ($firstDate && $secondDate) && ($this->compare($firstDate, $secondDate, $operator));
    }

    /**
     * Get a DateTime instance from a string.
     *
     * @param  string  $format
     * @param  string  $value
     * @return \DateTime|null
     */
    protected function getDateTimeWithOptionalFormat($format, $value)
    {
        if ($date = DateTime::createFromFormat('!'.$format, $value)) {
            return $date;
        }

        return $this->getDateTime($value);
    }

    /**
     * Get a DateTime instance from a string with no format.
     *
     * @param  string  $value
     * @return \DateTime|null
     */
    protected function getDateTime($value)
    {
        try {
            return Date::parse($value);
        } catch (Exception $e) {
            //
        }
    }

    /**
     * Validate that an attribute contains only alphabetic characters.
     *
     * @param  string  $attribute
     * @param  mixed  $value
     * @return bool
     */
    public function validateAlpha($attribute, $value)
    {
        return is_string($value) && preg_match('/^[\pL\pM]+$/u', $value);
    }

    /**
     * Validate that an attribute contains only alpha-numeric characters, dashes, and underscores.
     *
     * @param  string  $attribute
     * @param  mixed  $value
     * @return bool
     */
    public function validateAlphaDash($attribute, $value)
    {
        if (! is_string($value) && ! is_numeric($value)) {
            return false;
        }

        return preg_match('/^[\pL\pM\pN_-]+$/u', $value) > 0;
    }

    /**
     * Validate that an attribute contains only alpha-numeric characters.
     *
     * @param  string  $attribute
     * @param  mixed  $value
     * @return bool
     */
    public function validateAlphaNum($attribute, $value)
    {
        if (! is_string($value) && ! is_numeric($value)) {
            return false;
        }

        return preg_match('/^[\pL\pM\pN]+$/u', $value) > 0;
    }

    /**
     * Validate that an attribute is an array.
     *
     * @param  string  $attribute
     * @param  mixed  $value
     * @param  array  $parameters
     * @return bool
     */
    public function validateArray($attribute, $value, $parameters = [])
    {
        if (! is_array($value)) {
            return false;
        }

        if (empty($parameters)) {
            return true;
        }

        return empty(array_diff_key($value, array_fill_keys($parameters, '')));
    }

    /**
     * Validate the size of an attribute is between a set of values.
     *
     * @param  string  $attribute
     * @param  mixed  $value
     * @param  array  $parameters
     * @return bool
     */
    public function validateBetween($attribute, $value, $parameters)
    {
        $this->requireParameterCount(2, $parameters, 'between');

        $size = $this->getSize($attribute, $value);

        return $size >= $parameters[0] && $size <= $parameters[1];
    }

    /**
     * Validate that an attribute is a boolean.
     *
     * @param  string  $attribute
     * @param  mixed  $value
     * @return bool
     */
    public function validateBoolean($attribute, $value)
    {
        $acceptable = [true, false, 0, 1, '0', '1'];

        return in_array($value, $acceptable, true);
    }

    /**
     * Validate that an attribute has a matching confirmation.
     *
     * @param  string  $attribute
     * @param  mixed  $value
     * @return bool
     */
    public function validateConfirmed($attribute, $value)
    {
        return $this->validateSame($attribute, $value, [$attribute.'_confirmation']);
    }

    /**
     * Validate that an attribute is a valid date.
     *
     * @param  string  $attribute
     * @param  mixed  $value
     * @return bool
     */
    public function validateDate($attribute, $value)
    {
        if ($value instanceof DateTimeInterface) {
            return true;
        }

        if ((! is_string($value) && ! is_numeric($value)) || strtotime($value) === false) {
            return false;
        }

        $date = date_parse($value);

        return checkdate($date['month'], $date['day'], $date['year']);
    }

    /**
     * Validate that an attribute matches a date format.
     *
     * @param  string  $attribute
     * @param  mixed  $value
     * @param  array  $parameters
     * @return bool
     */
    public function validateDateFormat($attribute, $value, $parameters)
    {
        $this->requireParameterCount(1, $parameters, 'date_format');

        if (! is_string($value) && ! is_numeric($value)) {
            return false;
        }

        $format = $parameters[0];

        $date = DateTime::createFromFormat('!'.$format, $value);

        return $date && $date->format($format) == $value;
    }

    /**
     * Validate that an attribute is equal to another date.
     *
     * @param  string  $attribute
     * @param  mixed  $value
     * @param  array  $parameters
     * @return bool
     */
    public function validateDateEquals($attribute, $value, $parameters)
    {
        $this->requireParameterCount(1, $parameters, 'date_equals');

        return $this->compareDates($attribute, $value, $parameters, '=');
    }

    /**
     * Validate that an attribute is different from another attribute.
     *
     * @param  string  $attribute
     * @param  mixed  $value
     * @param  array  $parameters
     * @return bool
     */
    public function validateDifferent($attribute, $value, $parameters)
    {
        $this->requireParameterCount(1, $parameters, 'different');

        foreach ($parameters as $parameter) {
            if (Arr::has($this->data, $parameter)) {
                $other = Arr::get($this->data, $parameter);

                if ($value === $other) {
                    return false;
                }
            }
        }

        return true;
    }

    /**
     * Validate that an attribute has a given number of digits.
     *
     * @param  string  $attribute
     * @param  mixed  $value
     * @param  array  $parameters
     * @return bool
     */
    public function validateDigits($attribute, $value, $parameters)
    {
        $this->requireParameterCount(1, $parameters, 'digits');

        return ! preg_match('/[^0-9]/', $value)
                    && strlen((string) $value) == $parameters[0];
    }

    /**
     * Validate that an attribute is between a given number of digits.
     *
     * @param  string  $attribute
     * @param  mixed  $value
     * @param  array  $parameters
     * @return bool
     */
    public function validateDigitsBetween($attribute, $value, $parameters)
    {
        $this->requireParameterCount(2, $parameters, 'digits_between');

        $length = strlen((string) $value);

        return ! preg_match('/[^0-9]/', $value)
                    && $length >= $parameters[0] && $length <= $parameters[1];
    }

    /**
     * Validate the dimensions of an image matches the given values.
     *
     * @param  string  $attribute
     * @param  mixed  $value
     * @param  array  $parameters
     * @return bool
     */
    public function validateDimensions($attribute, $value, $parameters)
    {
        if ($this->isValidFileInstance($value) && in_array($value->getMimeType(), ['image/svg+xml', 'image/svg'])) {
            return true;
        }

        if (! $this->isValidFileInstance($value) || ! $sizeDetails = @getimagesize($value->getRealPath())) {
            return false;
        }

        $this->requireParameterCount(1, $parameters, 'dimensions');

        [$width, $height] = $sizeDetails;

        $parameters = $this->parseNamedParameters($parameters);

        if ($this->failsBasicDimensionChecks($parameters, $width, $height) ||
            $this->failsRatioCheck($parameters, $width, $height)) {
            return false;
        }

        return true;
    }

    /**
     * Test if the given width and height fail any conditions.
     *
     * @param  array  $parameters
     * @param  int  $width
     * @param  int  $height
     * @return bool
     */
    protected function failsBasicDimensionChecks($parameters, $width, $height)
    {
        return (isset($parameters['width']) && $parameters['width'] != $width) ||
               (isset($parameters['min_width']) && $parameters['min_width'] > $width) ||
               (isset($parameters['max_width']) && $parameters['max_width'] < $width) ||
               (isset($parameters['height']) && $parameters['height'] != $height) ||
               (isset($parameters['min_height']) && $parameters['min_height'] > $height) ||
               (isset($parameters['max_height']) && $parameters['max_height'] < $height);
    }

    /**
     * Determine if the given parameters fail a dimension ratio check.
     *
     * @param  array  $parameters
     * @param  int  $width
     * @param  int  $height
     * @return bool
     */
    protected function failsRatioCheck($parameters, $width, $height)
    {
        if (! isset($parameters['ratio'])) {
            return false;
        }

        [$numerator, $denominator] = array_replace(
            [1, 1], array_filter(sscanf($parameters['ratio'], '%f/%d'))
        );

        $precision = 1 / (max($width, $height) + 1);

        return abs($numerator / $denominator - $width / $height) > $precision;
    }

    /**
     * Validate an attribute is unique among other values.
     *
     * @param  string  $attribute
     * @param  mixed  $value
     * @param  array  $parameters
     * @return bool
     */
    public function validateDistinct($attribute, $value, $parameters)
    {
        $data = Arr::except($this->getDistinctValues($attribute), $attribute);

        if (in_array('ignore_case', $parameters)) {
            return empty(preg_grep('/^'.preg_quote($value, '/').'$/iu', $data));
        }

        return ! in_array($value, array_values($data), in_array('strict', $parameters));
    }

    /**
     * Get the values to distinct between.
     *
     * @param  string  $attribute
     * @return array
     */
    protected function getDistinctValues($attribute)
    {
        $attributeName = $this->getPrimaryAttribute($attribute);

        if (! property_exists($this, 'distinctValues')) {
            return $this->extractDistinctValues($attributeName);
        }

        if (! array_key_exists($attributeName, $this->distinctValues)) {
            $this->distinctValues[$attributeName] = $this->extractDistinctValues($attributeName);
        }

        return $this->distinctValues[$attributeName];
    }

    /**
     * Extract the distinct values from the data.
     *
     * @param  string  $attribute
     * @return array
     */
    protected function extractDistinctValues($attribute)
    {
        $attributeData = ValidationData::extractDataFromPath(
            ValidationData::getLeadingExplicitAttributePath($attribute), $this->data
        );

        $pattern = str_replace('\*', '[^.]+', preg_quote($attribute, '#'));

        return Arr::where(Arr::dot($attributeData), function ($value, $key) use ($pattern) {
            return (bool) preg_match('#^'.$pattern.'\z#u', $key);
        });
    }

    /**
     * Validate that an attribute is a valid e-mail address.
     *
     * @param  string  $attribute
     * @param  mixed  $value
     * @param  array  $parameters
     * @return bool
     */
    public function validateEmail($attribute, $value, $parameters)
    {
        if (! is_string($value) && ! (is_object($value) && method_exists($value, '__toString'))) {
            return false;
        }

        $validations = collect($parameters)
            ->unique()
            ->map(function ($validation) {
                if ($validation === 'rfc') {
                    return new RFCValidation;
                } elseif ($validation === 'strict') {
                    return new NoRFCWarningsValidation;
                } elseif ($validation === 'dns') {
                    return new DNSCheckValidation;
                } elseif ($validation === 'spoof') {
                    return new SpoofCheckValidation;
                } elseif ($validation === 'filter') {
                    return new FilterEmailValidation;
                } elseif ($validation === 'filter_unicode') {
                    return FilterEmailValidation::unicode();
                } elseif (is_string($validation) && class_exists($validation)) {
                    return $this->container->make($validation);
                }
            })
            ->values()
            ->all() ?: [new RFCValidation];

        return (new EmailValidator)->isValid($value, new MultipleValidationWithAnd($validations));
    }

    /**
     * Validate the existence of an attribute value in a database table.
     *
     * @param  string  $attribute
     * @param  mixed  $value
     * @param  array  $parameters
     * @return bool
     */
    public function validateExists($attribute, $value, $parameters)
    {
        $this->requireParameterCount(1, $parameters, 'exists');

        [$connection, $table] = $this->parseTable($parameters[0]);

        // The second parameter position holds the name of the column that should be
        // verified as existing. If this parameter is not specified we will guess
        // that the columns being "verified" shares the given attribute's name.
        $column = $this->getQueryColumn($parameters, $attribute);

        $expected = is_array($value) ? count(array_unique($value)) : 1;

        return $this->getExistCount(
            $connection, $table, $column, $value, $parameters
        ) >= $expected;
    }

    /**
     * Get the number of records that exist in storage.
     *
     * @param  mixed  $connection
     * @param  string  $table
     * @param  string  $column
     * @param  mixed  $value
     * @param  array  $parameters
     * @return int
     */
    protected function getExistCount($connection, $table, $column, $value, $parameters)
    {
        $verifier = $this->getPresenceVerifier($connection);

        $extra = $this->getExtraConditions(
            array_values(array_slice($parameters, 2))
        );

        if ($this->currentRule instanceof Exists) {
            $extra = array_merge($extra, $this->currentRule->queryCallbacks());
        }

        return is_array($value)
                ? $verifier->getMultiCount($table, $column, $value, $extra)
                : $verifier->getCount($table, $column, $value, null, null, $extra);
    }

    /**
     * Validate the uniqueness of an attribute value on a given database table.
     *
     * If a database column is not specified, the attribute will be used.
     *
     * @param  string  $attribute
     * @param  mixed  $value
     * @param  array  $parameters
     * @return bool
     */
    public function validateUnique($attribute, $value, $parameters)
    {
        $this->requireParameterCount(1, $parameters, 'unique');

        [$connection, $table, $idColumn] = $this->parseTable($parameters[0]);

        // The second parameter position holds the name of the column that needs to
        // be verified as unique. If this parameter isn't specified we will just
        // assume that this column to be verified shares the attribute's name.
        $column = $this->getQueryColumn($parameters, $attribute);

        $id = null;

        if (isset($parameters[2])) {
            [$idColumn, $id] = $this->getUniqueIds($idColumn, $parameters);

            if (! is_null($id)) {
                $id = stripslashes($id);
            }
        }

        // The presence verifier is responsible for counting rows within this store
        // mechanism which might be a relational database or any other permanent
        // data store like Redis, etc. We will use it to determine uniqueness.
        $verifier = $this->getPresenceVerifier($connection);

        $extra = $this->getUniqueExtra($parameters);

        if ($this->currentRule instanceof Unique) {
            $extra = array_merge($extra, $this->currentRule->queryCallbacks());
        }

        return $verifier->getCount(
            $table, $column, $value, $id, $idColumn, $extra
        ) == 0;
    }

    /**
     * Get the excluded ID column and value for the unique rule.
     *
     * @param  string|null  $idColumn
     * @param  array  $parameters
     * @return array
     */
    protected function getUniqueIds($idColumn, $parameters)
    {
        $idColumn = $idColumn ?? $parameters[3] ?? 'id';

        return [$idColumn, $this->prepareUniqueId($parameters[2])];
    }

    /**
     * Prepare the given ID for querying.
     *
     * @param  mixed  $id
     * @return int
     */
    protected function prepareUniqueId($id)
    {
        if (preg_match('/\[(.*)\]/', $id, $matches)) {
            $id = $this->getValue($matches[1]);
        }

        if (strtolower($id) === 'null') {
            $id = null;
        }

        if (filter_var($id, FILTER_VALIDATE_INT) !== false) {
            $id = (int) $id;
        }

        return $id;
    }

    /**
     * Get the extra conditions for a unique rule.
     *
     * @param  array  $parameters
     * @return array
     */
    protected function getUniqueExtra($parameters)
    {
        if (isset($parameters[4])) {
            return $this->getExtraConditions(array_slice($parameters, 4));
        }

        return [];
    }

    /**
     * Parse the connection / table for the unique / exists rules.
     *
     * @param  string  $table
     * @return array
     */
    public function parseTable($table)
    {
        [$connection, $table] = Str::contains($table, '.') ? explode('.', $table, 2) : [null, $table];

        if (Str::contains($table, '\\') && class_exists($table) && is_a($table, Model::class, true)) {
            $model = new $table;

            $table = $model->getTable();
            $connection = $connection ?? $model->getConnectionName();
            $idColumn = $model->getKeyName();
        }

        return [$connection, $table, $idColumn ?? null];
    }

    /**
     * Get the column name for an exists / unique query.
     *
     * @param  array  $parameters
     * @param  string  $attribute
     * @return bool
     */
    public function getQueryColumn($parameters, $attribute)
    {
        return isset($parameters[1]) && $parameters[1] !== 'NULL'
                    ? $parameters[1] : $this->guessColumnForQuery($attribute);
    }

    /**
     * Guess the database column from the given attribute name.
     *
     * @param  string  $attribute
     * @return string
     */
    public function guessColumnForQuery($attribute)
    {
        if (in_array($attribute, Arr::collapse($this->implicitAttributes))
                && ! is_numeric($last = last(explode('.', $attribute)))) {
            return $last;
        }

        return $attribute;
    }

    /**
     * Get the extra conditions for a unique / exists rule.
     *
     * @param  array  $segments
     * @return array
     */
    protected function getExtraConditions(array $segments)
    {
        $extra = [];

        $count = count($segments);

        for ($i = 0; $i < $count; $i += 2) {
            $extra[$segments[$i]] = $segments[$i + 1];
        }

        return $extra;
    }

    /**
     * Validate the given value is a valid file.
     *
     * @param  string  $attribute
     * @param  mixed  $value
     * @return bool
     */
    public function validateFile($attribute, $value)
    {
        return $this->isValidFileInstance($value);
    }

    /**
     * Validate the given attribute is filled if it is present.
     *
     * @param  string  $attribute
     * @param  mixed  $value
     * @return bool
     */
    public function validateFilled($attribute, $value)
    {
        if (Arr::has($this->data, $attribute)) {
            return $this->validateRequired($attribute, $value);
        }

        return true;
    }

    /**
     * Validate that an attribute is greater than another attribute.
     *
     * @param  string  $attribute
     * @param  mixed  $value
     * @param  array  $parameters
     * @return bool
     */
    public function validateGt($attribute, $value, $parameters)
    {
        $this->requireParameterCount(1, $parameters, 'gt');

        $comparedToValue = $this->getValue($parameters[0]);

        $this->shouldBeNumeric($attribute, 'Gt');

        if (is_null($comparedToValue) && (is_numeric($value) && is_numeric($parameters[0]))) {
            return $this->getSize($attribute, $value) > $parameters[0];
        }

        if (is_numeric($parameters[0])) {
            return false;
        }

        if ($this->hasRule($attribute, $this->numericRules) && is_numeric($value) && is_numeric($comparedToValue)) {
            return $value > $comparedToValue;
        }

        if (! $this->isSameType($value, $comparedToValue)) {
            return false;
        }

        return $this->getSize($attribute, $value) > $this->getSize($attribute, $comparedToValue);
    }

    /**
     * Validate that an attribute is less than another attribute.
     *
     * @param  string  $attribute
     * @param  mixed  $value
     * @param  array  $parameters
     * @return bool
     */
    public function validateLt($attribute, $value, $parameters)
    {
        $this->requireParameterCount(1, $parameters, 'lt');

        $comparedToValue = $this->getValue($parameters[0]);

        $this->shouldBeNumeric($attribute, 'Lt');

        if (is_null($comparedToValue) && (is_numeric($value) && is_numeric($parameters[0]))) {
            return $this->getSize($attribute, $value) < $parameters[0];
        }

        if (is_numeric($parameters[0])) {
            return false;
        }

        if ($this->hasRule($attribute, $this->numericRules) && is_numeric($value) && is_numeric($comparedToValue)) {
            return $value < $comparedToValue;
        }

        if (! $this->isSameType($value, $comparedToValue)) {
            return false;
        }

        return $this->getSize($attribute, $value) < $this->getSize($attribute, $comparedToValue);
    }

    /**
     * Validate that an attribute is greater than or equal another attribute.
     *
     * @param  string  $attribute
     * @param  mixed  $value
     * @param  array  $parameters
     * @return bool
     */
    public function validateGte($attribute, $value, $parameters)
    {
        $this->requireParameterCount(1, $parameters, 'gte');

        $comparedToValue = $this->getValue($parameters[0]);

        $this->shouldBeNumeric($attribute, 'Gte');

        if (is_null($comparedToValue) && (is_numeric($value) && is_numeric($parameters[0]))) {
            return $this->getSize($attribute, $value) >= $parameters[0];
        }

        if (is_numeric($parameters[0])) {
            return false;
        }

        if ($this->hasRule($attribute, $this->numericRules) && is_numeric($value) && is_numeric($comparedToValue)) {
            return $value >= $comparedToValue;
        }

        if (! $this->isSameType($value, $comparedToValue)) {
            return false;
        }

        return $this->getSize($attribute, $value) >= $this->getSize($attribute, $comparedToValue);
    }

    /**
     * Validate that an attribute is less than or equal another attribute.
     *
     * @param  string  $attribute
     * @param  mixed  $value
     * @param  array  $parameters
     * @return bool
     */
    public function validateLte($attribute, $value, $parameters)
    {
        $this->requireParameterCount(1, $parameters, 'lte');

        $comparedToValue = $this->getValue($parameters[0]);

        $this->shouldBeNumeric($attribute, 'Lte');

        if (is_null($comparedToValue) && (is_numeric($value) && is_numeric($parameters[0]))) {
            return $this->getSize($attribute, $value) <= $parameters[0];
        }

        if (is_numeric($parameters[0])) {
            return false;
        }

        if ($this->hasRule($attribute, $this->numericRules) && is_numeric($value) && is_numeric($comparedToValue)) {
            return $value <= $comparedToValue;
        }

        if (! $this->isSameType($value, $comparedToValue)) {
            return false;
        }

        return $this->getSize($attribute, $value) <= $this->getSize($attribute, $comparedToValue);
    }

    /**
     * Validate the MIME type of a file is an image MIME type.
     *
     * @param  string  $attribute
     * @param  mixed  $value
     * @return bool
     */
    public function validateImage($attribute, $value)
    {
        return $this->validateMimes($attribute, $value, ['jpg', 'jpeg', 'png', 'gif', 'bmp', 'svg', 'webp']);
    }

    /**
     * Validate an attribute is contained within a list of values.
     *
     * @param  string  $attribute
     * @param  mixed  $value
     * @param  array  $parameters
     * @return bool
     */
    public function validateIn($attribute, $value, $parameters)
    {
        if (is_array($value) && $this->hasRule($attribute, 'Array')) {
            foreach ($value as $element) {
                if (is_array($element)) {
                    return false;
                }
            }

            return count(array_diff($value, $parameters)) === 0;
        }

        return ! is_array($value) && in_array((string) $value, $parameters);
    }

    /**
     * Validate that the values of an attribute are in another attribute.
     *
     * @param  string  $attribute
     * @param  mixed  $value
     * @param  array  $parameters
     * @return bool
     */
    public function validateInArray($attribute, $value, $parameters)
    {
        $this->requireParameterCount(1, $parameters, 'in_array');

        $explicitPath = ValidationData::getLeadingExplicitAttributePath($parameters[0]);

        $attributeData = ValidationData::extractDataFromPath($explicitPath, $this->data);

        $otherValues = Arr::where(Arr::dot($attributeData), function ($value, $key) use ($parameters) {
            return Str::is($parameters[0], $key);
        });

        return in_array($value, $otherValues);
    }

    /**
     * Validate that an attribute is an integer.
     *
     * @param  string  $attribute
     * @param  mixed  $value
     * @return bool
     */
    public function validateInteger($attribute, $value)
    {
        return filter_var($value, FILTER_VALIDATE_INT) !== false;
    }

    /**
     * Validate that an attribute is a valid IP.
     *
     * @param  string  $attribute
     * @param  mixed  $value
     * @return bool
     */
    public function validateIp($attribute, $value)
    {
        return filter_var($value, FILTER_VALIDATE_IP) !== false;
    }

    /**
     * Validate that an attribute is a valid IPv4.
     *
     * @param  string  $attribute
     * @param  mixed  $value
     * @return bool
     */
    public function validateIpv4($attribute, $value)
    {
        return filter_var($value, FILTER_VALIDATE_IP, FILTER_FLAG_IPV4) !== false;
    }

    /**
     * Validate that an attribute is a valid IPv6.
     *
     * @param  string  $attribute
     * @param  mixed  $value
     * @return bool
     */
    public function validateIpv6($attribute, $value)
    {
        return filter_var($value, FILTER_VALIDATE_IP, FILTER_FLAG_IPV6) !== false;
    }

    /**
     * Validate the attribute is a valid JSON string.
     *
     * @param  string  $attribute
     * @param  mixed  $value
     * @return bool
     */
    public function validateJson($attribute, $value)
    {
        if (is_array($value)) {
            return false;
        }

        if (! is_scalar($value) && ! is_null($value) && ! method_exists($value, '__toString')) {
            return false;
        }

        json_decode($value);

        return json_last_error() === JSON_ERROR_NONE;
    }

    /**
     * Validate the size of an attribute is less than a maximum value.
     *
     * @param  string  $attribute
     * @param  mixed  $value
     * @param  array  $parameters
     * @return bool
     */
    public function validateMax($attribute, $value, $parameters)
    {
        $this->requireParameterCount(1, $parameters, 'max');

        if ($value instanceof UploadedFile && ! $value->isValid()) {
            return false;
        }

        return $this->getSize($attribute, $value) <= $parameters[0];
    }

    /**
     * Validate the guessed extension of a file upload is in a set of file extensions.
     *
     * @param  string  $attribute
     * @param  mixed  $value
     * @param  array  $parameters
     * @return bool
     */
    public function validateMimes($attribute, $value, $parameters)
    {
        if (! $this->isValidFileInstance($value)) {
            return false;
        }

        if ($this->shouldBlockPhpUpload($value, $parameters)) {
            return false;
        }

        if (in_array('jpg', $parameters) || in_array('jpeg', $parameters)) {
            $parameters = array_unique(array_merge($parameters, ['jpg', 'jpeg']));
        }

        return $value->getPath() !== '' && in_array($value->guessExtension(), $parameters);
    }

    /**
     * Validate the MIME type of a file upload attribute is in a set of MIME types.
     *
     * @param  string  $attribute
     * @param  mixed  $value
     * @param  array  $parameters
     * @return bool
     */
    public function validateMimetypes($attribute, $value, $parameters)
    {
        if (! $this->isValidFileInstance($value)) {
            return false;
        }

        if ($this->shouldBlockPhpUpload($value, $parameters)) {
            return false;
        }

        return $value->getPath() !== '' &&
                (in_array($value->getMimeType(), $parameters) ||
                 in_array(explode('/', $value->getMimeType())[0].'/*', $parameters));
    }

    /**
     * Check if PHP uploads are explicitly allowed.
     *
     * @param  mixed  $value
     * @param  array  $parameters
     * @return bool
     */
    protected function shouldBlockPhpUpload($value, $parameters)
    {
        if (in_array('php', $parameters)) {
            return false;
        }

        $phpExtensions = [
            'php', 'php3', 'php4', 'php5', 'phtml',
        ];

        return ($value instanceof UploadedFile)
           ? in_array(trim(strtolower($value->getClientOriginalExtension())), $phpExtensions)
           : in_array(trim(strtolower($value->getExtension())), $phpExtensions);
    }

    /**
     * Validate the size of an attribute is greater than a minimum value.
     *
     * @param  string  $attribute
     * @param  mixed  $value
     * @param  array  $parameters
     * @return bool
     */
    public function validateMin($attribute, $value, $parameters)
    {
        $this->requireParameterCount(1, $parameters, 'min');

        return $this->getSize($attribute, $value) >= $parameters[0];
    }

    /**
     * Validate the value of an attribute is a multiple of a given value.
     *
     * @param  string  $attribute
     * @param  mixed  $value
     * @param  array  $parameters
     * @return bool
     */
    public function validateMultipleOf($attribute, $value, $parameters)
    {
        $this->requireParameterCount(1, $parameters, 'multiple_of');

        if (! $this->validateNumeric($attribute, $value) || ! $this->validateNumeric($attribute, $parameters[0])) {
            return false;
        }

        if ((float) $parameters[0] === 0.0) {
            return false;
        }

        return bcmod($value, $parameters[0], 16) === '0.0000000000000000';
    }

    /**
     * "Indicate" validation should pass if value is null.
     *
     * Always returns true, just lets us put "nullable" in rules.
     *
     * @return bool
     */
    public function validateNullable()
    {
        return true;
    }

    /**
     * Validate an attribute is not contained within a list of values.
     *
     * @param  string  $attribute
     * @param  mixed  $value
     * @param  array  $parameters
     * @return bool
     */
    public function validateNotIn($attribute, $value, $parameters)
    {
        return ! $this->validateIn($attribute, $value, $parameters);
    }

    /**
     * Validate that an attribute is numeric.
     *
     * @param  string  $attribute
     * @param  mixed  $value
     * @return bool
     */
    public function validateNumeric($attribute, $value)
    {
        return is_numeric($value);
    }

    /**
     * Validate that the current logged in user's password matches the given value.
     *
     * @param  string  $attribute
     * @param  mixed  $value
     * @param  array  $parameters
     * @return bool
     */
    protected function validatePassword($attribute, $value, $parameters)
    {
        $auth = $this->container->make('auth');
        $hasher = $this->container->make('hash');

        $guard = $auth->guard(Arr::first($parameters));

        if ($guard->guest()) {
            return false;
        }

        return $hasher->check($value, $guard->user()->getAuthPassword());
    }

    /**
     * Validate that an attribute exists even if not filled.
     *
     * @param  string  $attribute
     * @param  mixed  $value
     * @return bool
     */
    public function validatePresent($attribute, $value)
    {
        return Arr::has($this->data, $attribute);
    }

    /**
     * Validate that an attribute passes a regular expression check.
     *
     * @param  string  $attribute
     * @param  mixed  $value
     * @param  array  $parameters
     * @return bool
     */
    public function validateRegex($attribute, $value, $parameters)
    {
        if (! is_string($value) && ! is_numeric($value)) {
            return false;
        }

        $this->requireParameterCount(1, $parameters, 'regex');

        return preg_match($parameters[0], $value) > 0;
    }

    /**
     * Validate that an attribute does not pass a regular expression check.
     *
     * @param  string  $attribute
     * @param  mixed  $value
     * @param  array  $parameters
     * @return bool
     */
    public function validateNotRegex($attribute, $value, $parameters)
    {
        if (! is_string($value) && ! is_numeric($value)) {
            return false;
        }

        $this->requireParameterCount(1, $parameters, 'not_regex');

        return preg_match($parameters[0], $value) < 1;
    }

    /**
     * Validate that a required attribute exists.
     *
     * @param  string  $attribute
     * @param  mixed  $value
     * @return bool
     */
    public function validateRequired($attribute, $value)
    {
        if (is_null($value)) {
            return false;
        } elseif (is_string($value) && trim($value) === '') {
            return false;
        } elseif ((is_array($value) || $value instanceof Countable) && count($value) < 1) {
            return false;
        } elseif ($value instanceof File) {
            return (string) $value->getPath() !== '';
        }

        return true;
    }

    /**
     * Validate that an attribute exists when another attribute has a given value.
     *
     * @param  string  $attribute
     * @param  mixed  $value
     * @param  mixed  $parameters
     * @return bool
     */
    public function validateRequiredIf($attribute, $value, $parameters)
    {
        $this->requireParameterCount(2, $parameters, 'required_if');

<<<<<<< HEAD
        [$values, $other] = $this->parseDependentRuleParameters($parameters);
=======
        if (! Arr::has($this->data, $parameters[0])) {
            return true;
        }

        [$values, $other] = $this->prepareValuesAndOther($parameters);
>>>>>>> 5b604e19

        if (in_array($other, $values, is_bool($other) || is_null($other))) {
            return $this->validateRequired($attribute, $value);
        }

        return true;
    }

    /**
     * Validate that an attribute does not exist.
     *
     * @param  string  $attribute
     * @param  mixed  $value
     * @param  mixed  $parameters
     * @return bool
     */
    public function validateProhibited($attribute, $value)
    {
        return false;
    }

    /**
     * Validate that an attribute does not exist when another attribute has a given value.
     *
     * @param  string  $attribute
     * @param  mixed  $value
     * @param  mixed  $parameters
     * @return bool
     */
    public function validateProhibitedIf($attribute, $value, $parameters)
    {
        $this->requireParameterCount(2, $parameters, 'prohibited_if');

        [$values, $other] = $this->parseDependentRuleParameters($parameters);

        if (in_array($other, $values, is_bool($other))) {
            return ! $this->validateRequired($attribute, $value);
        }

        return true;
    }

    /**
     * Validate that an attribute does not exist unless another attribute has a given value.
     *
     * @param  string  $attribute
     * @param  mixed  $value
     * @param  mixed  $parameters
     * @return bool
     */
    public function validateProhibitedUnless($attribute, $value, $parameters)
    {
        $this->requireParameterCount(2, $parameters, 'prohibited_unless');

        [$values, $other] = $this->parseDependentRuleParameters($parameters);

        if (! in_array($other, $values, is_bool($other))) {
            return ! $this->validateRequired($attribute, $value);
        }

        return true;
    }

    /**
     * Indicate that an attribute should be excluded when another attribute has a given value.
     *
     * @param  string  $attribute
     * @param  mixed  $value
     * @param  mixed  $parameters
     * @return bool
     */
    public function validateExcludeIf($attribute, $value, $parameters)
    {
        $this->requireParameterCount(2, $parameters, 'exclude_if');

<<<<<<< HEAD
        [$values, $other] = $this->parseDependentRuleParameters($parameters);
=======
        if (! Arr::has($this->data, $parameters[0])) {
            return true;
        }

        [$values, $other] = $this->prepareValuesAndOther($parameters);
>>>>>>> 5b604e19

        return ! in_array($other, $values, is_bool($other) || is_null($other));
    }

    /**
     * Indicate that an attribute should be excluded when another attribute does not have a given value.
     *
     * @param  string  $attribute
     * @param  mixed  $value
     * @param  mixed  $parameters
     * @return bool
     */
    public function validateExcludeUnless($attribute, $value, $parameters)
    {
        $this->requireParameterCount(2, $parameters, 'exclude_unless');

<<<<<<< HEAD
        [$values, $other] = $this->parseDependentRuleParameters($parameters);
=======
        if (! Arr::has($this->data, $parameters[0])) {
            return true;
        }

        [$values, $other] = $this->prepareValuesAndOther($parameters);
>>>>>>> 5b604e19

        return in_array($other, $values, is_bool($other) || is_null($other));
    }

    /**
     * Validate that an attribute exists when another attribute does not have a given value.
     *
     * @param  string  $attribute
     * @param  mixed  $value
     * @param  mixed  $parameters
     * @return bool
     */
    public function validateRequiredUnless($attribute, $value, $parameters)
    {
        $this->requireParameterCount(2, $parameters, 'required_unless');

        if (! Arr::has($this->data, $parameters[0])) {
            return true;
        }

        [$values, $other] = $this->prepareValuesAndOther($parameters);

        if (! in_array($other, $values, is_bool($other) || is_null($other))) {
            return $this->validateRequired($attribute, $value);
        }

        return true;
    }

    /**
     * Indicate that an attribute should be excluded when another attribute is missing.
     *
     * @param  string  $attribute
     * @param  mixed  $value
     * @param  mixed  $parameters
     * @return bool
     */
    public function validateExcludeWithout($attribute, $value, $parameters)
    {
        $this->requireParameterCount(1, $parameters, 'exclude_without');

        if ($this->anyFailingRequired($parameters)) {
            return false;
        }

        return true;
    }

    /**
     * Prepare the values and the other value for validation.
     *
     * @param  array  $parameters
     * @return array
     */
    public function parseDependentRuleParameters($parameters)
    {
        $other = Arr::get($this->data, $parameters[0]);

        $values = array_slice($parameters, 1);

        if ($this->shouldConvertToBoolean($parameters[0]) || is_bool($other)) {
            $values = $this->convertValuesToBoolean($values);
        } elseif (is_null($other)) {
            $values = $this->convertValuesToNull($values);
        }

        if ($this->shouldConvertToNull($parameters[0]) || is_null($other)) {
            $values = $this->convertValuesToNull($values);
        }

        return [$values, $other];
    }

    /**
     * Check if parameter should be converted to boolean.
     *
     * @param  string  $parameter
     * @return bool
     */
    protected function shouldConvertToBoolean($parameter)
    {
        return in_array('boolean', Arr::get($this->rules, $parameter, []));
    }

    /**
     * Check if parameter should be converted to null.
     *
     * @param  string  $parameter
     * @return bool
     */
    protected function shouldConvertToNull($parameter)
    {
        return in_array('nullable', Arr::get($this->rules, $parameter, []));
    }

    /**
     * Convert the given values to boolean if they are string "true" / "false".
     *
     * @param  array  $values
     * @return array
     */
    protected function convertValuesToBoolean($values)
    {
        return array_map(function ($value) {
            if ($value === 'true') {
                return true;
            } elseif ($value === 'false') {
                return false;
            }

            return $value;
        }, $values);
    }

    /**
     * Convert the given values to null if they are string "null".
<<<<<<< HEAD
     *
     * @param  array  $values
     * @return array
     */
    protected function convertValuesToNull($values)
    {
        return array_map(function ($value) {
            return Str::lower($value) === 'null' ? null : $value;
        }, $values);
    }

    /**
     * Validate that an attribute exists when another attribute does not have a given value.
=======
>>>>>>> 5b604e19
     *
     * @param  array  $values
     * @return array
     */
    protected function convertValuesToNull($values)
    {
<<<<<<< HEAD
        $this->requireParameterCount(2, $parameters, 'required_unless');

        [$values, $other] = $this->parseDependentRuleParameters($parameters);

        if (! in_array($other, $values, is_bool($other))) {
            return $this->validateRequired($attribute, $value);
        }
=======
        return array_map(function ($value) {
            if ($value === 'null') {
                return null;
            }
>>>>>>> 5b604e19

            return $value;
        }, $values);
    }

    /**
     * Validate that an attribute exists when any other attribute exists.
     *
     * @param  string  $attribute
     * @param  mixed  $value
     * @param  mixed  $parameters
     * @return bool
     */
    public function validateRequiredWith($attribute, $value, $parameters)
    {
        if (! $this->allFailingRequired($parameters)) {
            return $this->validateRequired($attribute, $value);
        }

        return true;
    }

    /**
     * Validate that an attribute exists when all other attributes exist.
     *
     * @param  string  $attribute
     * @param  mixed  $value
     * @param  mixed  $parameters
     * @return bool
     */
    public function validateRequiredWithAll($attribute, $value, $parameters)
    {
        if (! $this->anyFailingRequired($parameters)) {
            return $this->validateRequired($attribute, $value);
        }

        return true;
    }

    /**
     * Validate that an attribute exists when another attribute does not.
     *
     * @param  string  $attribute
     * @param  mixed  $value
     * @param  mixed  $parameters
     * @return bool
     */
    public function validateRequiredWithout($attribute, $value, $parameters)
    {
        if ($this->anyFailingRequired($parameters)) {
            return $this->validateRequired($attribute, $value);
        }

        return true;
    }

    /**
     * Validate that an attribute exists when all other attributes do not.
     *
     * @param  string  $attribute
     * @param  mixed  $value
     * @param  mixed  $parameters
     * @return bool
     */
    public function validateRequiredWithoutAll($attribute, $value, $parameters)
    {
        if ($this->allFailingRequired($parameters)) {
            return $this->validateRequired($attribute, $value);
        }

        return true;
    }

    /**
     * Determine if any of the given attributes fail the required test.
     *
     * @param  array  $attributes
     * @return bool
     */
    protected function anyFailingRequired(array $attributes)
    {
        foreach ($attributes as $key) {
            if (! $this->validateRequired($key, $this->getValue($key))) {
                return true;
            }
        }

        return false;
    }

    /**
     * Determine if all of the given attributes fail the required test.
     *
     * @param  array  $attributes
     * @return bool
     */
    protected function allFailingRequired(array $attributes)
    {
        foreach ($attributes as $key) {
            if ($this->validateRequired($key, $this->getValue($key))) {
                return false;
            }
        }

        return true;
    }

    /**
     * Validate that two attributes match.
     *
     * @param  string  $attribute
     * @param  mixed  $value
     * @param  array  $parameters
     * @return bool
     */
    public function validateSame($attribute, $value, $parameters)
    {
        $this->requireParameterCount(1, $parameters, 'same');

        $other = Arr::get($this->data, $parameters[0]);

        return $value === $other;
    }

    /**
     * Validate the size of an attribute.
     *
     * @param  string  $attribute
     * @param  mixed  $value
     * @param  array  $parameters
     * @return bool
     */
    public function validateSize($attribute, $value, $parameters)
    {
        $this->requireParameterCount(1, $parameters, 'size');

        return $this->getSize($attribute, $value) == $parameters[0];
    }

    /**
     * "Validate" optional attributes.
     *
     * Always returns true, just lets us put sometimes in rules.
     *
     * @return bool
     */
    public function validateSometimes()
    {
        return true;
    }

    /**
     * Validate the attribute starts with a given substring.
     *
     * @param  string  $attribute
     * @param  mixed  $value
     * @param  array  $parameters
     * @return bool
     */
    public function validateStartsWith($attribute, $value, $parameters)
    {
        return Str::startsWith($value, $parameters);
    }

    /**
     * Validate the attribute ends with a given substring.
     *
     * @param  string  $attribute
     * @param  mixed  $value
     * @param  array  $parameters
     * @return bool
     */
    public function validateEndsWith($attribute, $value, $parameters)
    {
        return Str::endsWith($value, $parameters);
    }

    /**
     * Validate that an attribute is a string.
     *
     * @param  string  $attribute
     * @param  mixed  $value
     * @return bool
     */
    public function validateString($attribute, $value)
    {
        return is_string($value);
    }

    /**
     * Validate that an attribute is a valid timezone.
     *
     * @param  string  $attribute
     * @param  mixed  $value
     * @return bool
     */
    public function validateTimezone($attribute, $value)
    {
        return in_array($value, timezone_identifiers_list(), true);
    }

    /**
     * Validate that an attribute is a valid URL.
     *
     * @param  string  $attribute
     * @param  mixed  $value
     * @return bool
     */
    public function validateUrl($attribute, $value)
    {
        if (! is_string($value)) {
            return false;
        }

        /*
         * This pattern is derived from Symfony\Component\Validator\Constraints\UrlValidator (5.0.7).
         *
         * (c) Fabien Potencier <fabien@symfony.com> http://symfony.com
         */
        $pattern = '~^
            (aaa|aaas|about|acap|acct|acd|acr|adiumxtra|adt|afp|afs|aim|amss|android|appdata|apt|ark|attachment|aw|barion|beshare|bitcoin|bitcoincash|blob|bolo|browserext|calculator|callto|cap|cast|casts|chrome|chrome-extension|cid|coap|coap\+tcp|coap\+ws|coaps|coaps\+tcp|coaps\+ws|com-eventbrite-attendee|content|conti|crid|cvs|dab|data|dav|diaspora|dict|did|dis|dlna-playcontainer|dlna-playsingle|dns|dntp|dpp|drm|drop|dtn|dvb|ed2k|elsi|example|facetime|fax|feed|feedready|file|filesystem|finger|first-run-pen-experience|fish|fm|ftp|fuchsia-pkg|geo|gg|git|gizmoproject|go|gopher|graph|gtalk|h323|ham|hcap|hcp|http|https|hxxp|hxxps|hydrazone|iax|icap|icon|im|imap|info|iotdisco|ipn|ipp|ipps|irc|irc6|ircs|iris|iris\.beep|iris\.lwz|iris\.xpc|iris\.xpcs|isostore|itms|jabber|jar|jms|keyparc|lastfm|ldap|ldaps|leaptofrogans|lorawan|lvlt|magnet|mailserver|mailto|maps|market|message|mid|mms|modem|mongodb|moz|ms-access|ms-browser-extension|ms-calculator|ms-drive-to|ms-enrollment|ms-excel|ms-eyecontrolspeech|ms-gamebarservices|ms-gamingoverlay|ms-getoffice|ms-help|ms-infopath|ms-inputapp|ms-lockscreencomponent-config|ms-media-stream-id|ms-mixedrealitycapture|ms-mobileplans|ms-officeapp|ms-people|ms-project|ms-powerpoint|ms-publisher|ms-restoretabcompanion|ms-screenclip|ms-screensketch|ms-search|ms-search-repair|ms-secondary-screen-controller|ms-secondary-screen-setup|ms-settings|ms-settings-airplanemode|ms-settings-bluetooth|ms-settings-camera|ms-settings-cellular|ms-settings-cloudstorage|ms-settings-connectabledevices|ms-settings-displays-topology|ms-settings-emailandaccounts|ms-settings-language|ms-settings-location|ms-settings-lock|ms-settings-nfctransactions|ms-settings-notifications|ms-settings-power|ms-settings-privacy|ms-settings-proximity|ms-settings-screenrotation|ms-settings-wifi|ms-settings-workplace|ms-spd|ms-sttoverlay|ms-transit-to|ms-useractivityset|ms-virtualtouchpad|ms-visio|ms-walk-to|ms-whiteboard|ms-whiteboard-cmd|ms-word|msnim|msrp|msrps|mss|mtqp|mumble|mupdate|mvn|news|nfs|ni|nih|nntp|notes|ocf|oid|onenote|onenote-cmd|opaquelocktoken|openpgp4fpr|pack|palm|paparazzi|payto|pkcs11|platform|pop|pres|prospero|proxy|pwid|psyc|pttp|qb|query|redis|rediss|reload|res|resource|rmi|rsync|rtmfp|rtmp|rtsp|rtsps|rtspu|s3|secondlife|service|session|sftp|sgn|shttp|sieve|simpleledger|sip|sips|skype|smb|sms|smtp|snews|snmp|soap\.beep|soap\.beeps|soldat|spiffe|spotify|ssh|steam|stun|stuns|submit|svn|tag|teamspeak|tel|teliaeid|telnet|tftp|tg|things|thismessage|tip|tn3270|tool|ts3server|turn|turns|tv|udp|unreal|urn|ut2004|v-event|vemmi|ventrilo|videotex|vnc|view-source|wais|webcal|wpid|ws|wss|wtai|wyciwyg|xcon|xcon-userid|xfire|xmlrpc\.beep|xmlrpc\.beeps|xmpp|xri|ymsgr|z39\.50|z39\.50r|z39\.50s)://                                 # protocol
            (((?:[\_\.\pL\pN-]|%[0-9A-Fa-f]{2})+:)?((?:[\_\.\pL\pN-]|%[0-9A-Fa-f]{2})+)@)?  # basic auth
            (
                ([\pL\pN\pS\-\_\.])+(\.?([\pL\pN]|xn\-\-[\pL\pN-]+)+\.?) # a domain name
                    |                                                 # or
                \d{1,3}\.\d{1,3}\.\d{1,3}\.\d{1,3}                    # an IP address
                    |                                                 # or
                \[
                    (?:(?:(?:(?:(?:(?:(?:[0-9a-f]{1,4})):){6})(?:(?:(?:(?:(?:[0-9a-f]{1,4})):(?:(?:[0-9a-f]{1,4})))|(?:(?:(?:(?:(?:25[0-5]|(?:[1-9]|1[0-9]|2[0-4])?[0-9]))\.){3}(?:(?:25[0-5]|(?:[1-9]|1[0-9]|2[0-4])?[0-9])))))))|(?:(?:::(?:(?:(?:[0-9a-f]{1,4})):){5})(?:(?:(?:(?:(?:[0-9a-f]{1,4})):(?:(?:[0-9a-f]{1,4})))|(?:(?:(?:(?:(?:25[0-5]|(?:[1-9]|1[0-9]|2[0-4])?[0-9]))\.){3}(?:(?:25[0-5]|(?:[1-9]|1[0-9]|2[0-4])?[0-9])))))))|(?:(?:(?:(?:(?:[0-9a-f]{1,4})))?::(?:(?:(?:[0-9a-f]{1,4})):){4})(?:(?:(?:(?:(?:[0-9a-f]{1,4})):(?:(?:[0-9a-f]{1,4})))|(?:(?:(?:(?:(?:25[0-5]|(?:[1-9]|1[0-9]|2[0-4])?[0-9]))\.){3}(?:(?:25[0-5]|(?:[1-9]|1[0-9]|2[0-4])?[0-9])))))))|(?:(?:(?:(?:(?:(?:[0-9a-f]{1,4})):){0,1}(?:(?:[0-9a-f]{1,4})))?::(?:(?:(?:[0-9a-f]{1,4})):){3})(?:(?:(?:(?:(?:[0-9a-f]{1,4})):(?:(?:[0-9a-f]{1,4})))|(?:(?:(?:(?:(?:25[0-5]|(?:[1-9]|1[0-9]|2[0-4])?[0-9]))\.){3}(?:(?:25[0-5]|(?:[1-9]|1[0-9]|2[0-4])?[0-9])))))))|(?:(?:(?:(?:(?:(?:[0-9a-f]{1,4})):){0,2}(?:(?:[0-9a-f]{1,4})))?::(?:(?:(?:[0-9a-f]{1,4})):){2})(?:(?:(?:(?:(?:[0-9a-f]{1,4})):(?:(?:[0-9a-f]{1,4})))|(?:(?:(?:(?:(?:25[0-5]|(?:[1-9]|1[0-9]|2[0-4])?[0-9]))\.){3}(?:(?:25[0-5]|(?:[1-9]|1[0-9]|2[0-4])?[0-9])))))))|(?:(?:(?:(?:(?:(?:[0-9a-f]{1,4})):){0,3}(?:(?:[0-9a-f]{1,4})))?::(?:(?:[0-9a-f]{1,4})):)(?:(?:(?:(?:(?:[0-9a-f]{1,4})):(?:(?:[0-9a-f]{1,4})))|(?:(?:(?:(?:(?:25[0-5]|(?:[1-9]|1[0-9]|2[0-4])?[0-9]))\.){3}(?:(?:25[0-5]|(?:[1-9]|1[0-9]|2[0-4])?[0-9])))))))|(?:(?:(?:(?:(?:(?:[0-9a-f]{1,4})):){0,4}(?:(?:[0-9a-f]{1,4})))?::)(?:(?:(?:(?:(?:[0-9a-f]{1,4})):(?:(?:[0-9a-f]{1,4})))|(?:(?:(?:(?:(?:25[0-5]|(?:[1-9]|1[0-9]|2[0-4])?[0-9]))\.){3}(?:(?:25[0-5]|(?:[1-9]|1[0-9]|2[0-4])?[0-9])))))))|(?:(?:(?:(?:(?:(?:[0-9a-f]{1,4})):){0,5}(?:(?:[0-9a-f]{1,4})))?::)(?:(?:[0-9a-f]{1,4})))|(?:(?:(?:(?:(?:(?:[0-9a-f]{1,4})):){0,6}(?:(?:[0-9a-f]{1,4})))?::))))
                \]  # an IPv6 address
            )
            (:[0-9]+)?                              # a port (optional)
            (?:/ (?:[\pL\pN\-._\~!$&\'()*+,;=:@]|%[0-9A-Fa-f]{2})* )*          # a path
            (?:\? (?:[\pL\pN\-._\~!$&\'\[\]()*+,;=:@/?]|%[0-9A-Fa-f]{2})* )?   # a query (optional)
            (?:\# (?:[\pL\pN\-._\~!$&\'()*+,;=:@/?]|%[0-9A-Fa-f]{2})* )?       # a fragment (optional)
        $~ixu';

        return preg_match($pattern, $value) > 0;
    }

    /**
     * Validate that an attribute is a valid UUID.
     *
     * @param  string  $attribute
     * @param  mixed  $value
     * @return bool
     */
    public function validateUuid($attribute, $value)
    {
        return Str::isUuid($value);
    }

    /**
     * Get the size of an attribute.
     *
     * @param  string  $attribute
     * @param  mixed  $value
     * @return mixed
     */
    protected function getSize($attribute, $value)
    {
        $hasNumeric = $this->hasRule($attribute, $this->numericRules);

        // This method will determine if the attribute is a number, string, or file and
        // return the proper size accordingly. If it is a number, then number itself
        // is the size. If it is a file, we take kilobytes, and for a string the
        // entire length of the string will be considered the attribute size.
        if (is_numeric($value) && $hasNumeric) {
            return $value;
        } elseif (is_array($value)) {
            return count($value);
        } elseif ($value instanceof File) {
            return $value->getSize() / 1024;
        }

        return mb_strlen($value);
    }

    /**
     * Check that the given value is a valid file instance.
     *
     * @param  mixed  $value
     * @return bool
     */
    public function isValidFileInstance($value)
    {
        if ($value instanceof UploadedFile && ! $value->isValid()) {
            return false;
        }

        return $value instanceof File;
    }

    /**
     * Determine if a comparison passes between the given values.
     *
     * @param  mixed  $first
     * @param  mixed  $second
     * @param  string  $operator
     * @return bool
     *
     * @throws \InvalidArgumentException
     */
    protected function compare($first, $second, $operator)
    {
        switch ($operator) {
            case '<':
                return $first < $second;
            case '>':
                return $first > $second;
            case '<=':
                return $first <= $second;
            case '>=':
                return $first >= $second;
            case '=':
                return $first == $second;
            default:
                throw new InvalidArgumentException;
        }
    }

    /**
     * Parse named parameters to $key => $value items.
     *
     * @param  array  $parameters
     * @return array
     */
    public function parseNamedParameters($parameters)
    {
        return array_reduce($parameters, function ($result, $item) {
            [$key, $value] = array_pad(explode('=', $item, 2), 2, null);

            $result[$key] = $value;

            return $result;
        });
    }

    /**
     * Require a certain number of parameters to be present.
     *
     * @param  int  $count
     * @param  array  $parameters
     * @param  string  $rule
     * @return void
     *
     * @throws \InvalidArgumentException
     */
    public function requireParameterCount($count, $parameters, $rule)
    {
        if (count($parameters) < $count) {
            throw new InvalidArgumentException("Validation rule $rule requires at least $count parameters.");
        }
    }

    /**
     * Check if the parameters are of the same type.
     *
     * @param  mixed  $first
     * @param  mixed  $second
     * @return bool
     */
    protected function isSameType($first, $second)
    {
        return gettype($first) == gettype($second);
    }

    /**
     * Adds the existing rule to the numericRules array if the attribute's value is numeric.
     *
     * @param  string  $attribute
     * @param  string  $rule
     *
     * @return void
     */
    protected function shouldBeNumeric($attribute, $rule)
    {
        if (is_numeric($this->getValue($attribute))) {
            $this->numericRules[] = $rule;
        }
    }
}<|MERGE_RESOLUTION|>--- conflicted
+++ resolved
@@ -1425,15 +1425,11 @@
     {
         $this->requireParameterCount(2, $parameters, 'required_if');
 
-<<<<<<< HEAD
-        [$values, $other] = $this->parseDependentRuleParameters($parameters);
-=======
         if (! Arr::has($this->data, $parameters[0])) {
             return true;
         }
 
-        [$values, $other] = $this->prepareValuesAndOther($parameters);
->>>>>>> 5b604e19
+        [$values, $other] = $this->parseDependentRuleParameters($parameters);
 
         if (in_array($other, $values, is_bool($other) || is_null($other))) {
             return $this->validateRequired($attribute, $value);
@@ -1509,15 +1505,11 @@
     {
         $this->requireParameterCount(2, $parameters, 'exclude_if');
 
-<<<<<<< HEAD
-        [$values, $other] = $this->parseDependentRuleParameters($parameters);
-=======
         if (! Arr::has($this->data, $parameters[0])) {
             return true;
         }
 
-        [$values, $other] = $this->prepareValuesAndOther($parameters);
->>>>>>> 5b604e19
+        [$values, $other] = $this->parseDependentRuleParameters($parameters);
 
         return ! in_array($other, $values, is_bool($other) || is_null($other));
     }
@@ -1534,15 +1526,11 @@
     {
         $this->requireParameterCount(2, $parameters, 'exclude_unless');
 
-<<<<<<< HEAD
-        [$values, $other] = $this->parseDependentRuleParameters($parameters);
-=======
         if (! Arr::has($this->data, $parameters[0])) {
             return true;
         }
 
-        [$values, $other] = $this->prepareValuesAndOther($parameters);
->>>>>>> 5b604e19
+        [$values, $other] = $this->parseDependentRuleParameters($parameters);
 
         return in_array($other, $values, is_bool($other) || is_null($other));
     }
@@ -1563,7 +1551,7 @@
             return true;
         }
 
-        [$values, $other] = $this->prepareValuesAndOther($parameters);
+        [$values, $other] = $this->parseDependentRuleParameters($parameters);
 
         if (! in_array($other, $values, is_bool($other) || is_null($other))) {
             return $this->validateRequired($attribute, $value);
@@ -1605,8 +1593,6 @@
 
         if ($this->shouldConvertToBoolean($parameters[0]) || is_bool($other)) {
             $values = $this->convertValuesToBoolean($values);
-        } elseif (is_null($other)) {
-            $values = $this->convertValuesToNull($values);
         }
 
         if ($this->shouldConvertToNull($parameters[0]) || is_null($other)) {
@@ -1659,7 +1645,6 @@
 
     /**
      * Convert the given values to null if they are string "null".
-<<<<<<< HEAD
      *
      * @param  array  $values
      * @return array
@@ -1668,35 +1653,6 @@
     {
         return array_map(function ($value) {
             return Str::lower($value) === 'null' ? null : $value;
-        }, $values);
-    }
-
-    /**
-     * Validate that an attribute exists when another attribute does not have a given value.
-=======
->>>>>>> 5b604e19
-     *
-     * @param  array  $values
-     * @return array
-     */
-    protected function convertValuesToNull($values)
-    {
-<<<<<<< HEAD
-        $this->requireParameterCount(2, $parameters, 'required_unless');
-
-        [$values, $other] = $this->parseDependentRuleParameters($parameters);
-
-        if (! in_array($other, $values, is_bool($other))) {
-            return $this->validateRequired($attribute, $value);
-        }
-=======
-        return array_map(function ($value) {
-            if ($value === 'null') {
-                return null;
-            }
->>>>>>> 5b604e19
-
-            return $value;
         }, $values);
     }
 
