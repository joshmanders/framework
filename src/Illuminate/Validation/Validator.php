<?php

namespace Illuminate\Validation;

use Closure;
use DateTime;
use Countable;
use Exception;
use DateTimeZone;
use RuntimeException;
use Illuminate\Support\Arr;
use Illuminate\Support\Str;
use BadMethodCallException;
use InvalidArgumentException;
use Illuminate\Support\Fluent;
use Illuminate\Support\MessageBag;
use Illuminate\Contracts\Container\Container;
use Symfony\Component\HttpFoundation\File\File;
use Symfony\Component\Translation\TranslatorInterface;
use Symfony\Component\HttpFoundation\File\UploadedFile;
use Illuminate\Contracts\Validation\Validator as ValidatorContract;

class Validator implements ValidatorContract
{
    /**
     * The Translator implementation.
     *
     * @var \Symfony\Component\Translation\TranslatorInterface
     */
    protected $translator;

    /**
     * The Presence Verifier implementation.
     *
     * @var \Illuminate\Validation\PresenceVerifierInterface
     */
    protected $presenceVerifier;

    /**
     * The container instance.
     *
     * @var \Illuminate\Contracts\Container\Container
     */
    protected $container;

    /**
     * The failed validation rules.
     *
     * @var array
     */
    protected $failedRules = [];

    /**
     * The message bag instance.
     *
     * @var \Illuminate\Support\MessageBag
     */
    protected $messages;

    /**
     * The data under validation.
     *
     * @var array
     */
    protected $data;

    /**
     * The files under validation.
     *
     * @var array
     */
    protected $files = [];

    /**
     * The initial rules provided.
     *
     * @var array
     */
    protected $initialRules;

    /**
     * The rules to be applied to the data.
     *
     * @var array
     */
    protected $rules;

    /**
     * The array of wildcard attributes with their asterisks expanded.
     *
     * @var array
     */
    protected $implicitAttributes = [];

    /**
     * All of the registered "after" callbacks.
     *
     * @var array
     */
    protected $after = [];

    /**
     * The array of custom error messages.
     *
     * @var array
     */
    protected $customMessages = [];

    /**
     * The array of fallback error messages.
     *
     * @var array
     */
    protected $fallbackMessages = [];

    /**
     * The array of custom attribute names.
     *
     * @var array
     */
    protected $customAttributes = [];

    /**
     * The array of custom displayabled values.
     *
     * @var array
     */
    protected $customValues = [];

    /**
     * All of the custom validator extensions.
     *
     * @var array
     */
    protected $extensions = [];

    /**
     * All of the custom replacer extensions.
     *
     * @var array
     */
    protected $replacers = [];

    /**
     * The size related validation rules.
     *
     * @var array
     */
    protected $sizeRules = ['Size', 'Between', 'Min', 'Max'];

    /**
     * The numeric related validation rules.
     *
     * @var array
     */
    protected $numericRules = ['Numeric', 'Integer'];

    /**
     * The validation rules that imply the field is required.
     *
     * @var array
     */
    protected $implicitRules = [
        'Required', 'Filled', 'RequiredWith', 'RequiredWithAll', 'RequiredWithout', 'RequiredWithoutAll',
        'RequiredIf', 'RequiredUnless', 'Accepted', 'Present',
        // 'Array', 'Boolean', 'Integer', 'Numeric', 'String',
    ];

    /**
     * The validation rules which depend on other fields as parameters.
     *
     * @var array
     */
    protected $dependentRules = [
        'RequiredWith', 'RequiredWithAll', 'RequiredWithout', 'RequiredWithoutAll',
        'RequiredIf', 'RequiredUnless', 'Confirmed', 'Same', 'Different', 'Unique',
    ];

    /**
     * Create a new Validator instance.
     *
     * @param  \Symfony\Component\Translation\TranslatorInterface  $translator
     * @param  array  $data
     * @param  array  $rules
     * @param  array  $messages
     * @param  array  $customAttributes
     * @return void
     */
    public function __construct(TranslatorInterface $translator, array $data, array $rules, array $messages = [], array $customAttributes = [])
    {
        $this->translator = $translator;
        $this->customMessages = $messages;
        $this->data = $this->parseData($data);
        $this->customAttributes = $customAttributes;
        $this->initialRules = $rules;

        $this->setRules($rules);
    }

    /**
     * Parse the data and hydrate the files array.
     *
     * @param  array   $data
     * @param  string  $arrayKey
     * @return array
     */
    protected function parseData(array $data, $arrayKey = null)
    {
        if (is_null($arrayKey)) {
            $this->files = [];
        }

        foreach ($data as $key => $value) {
            $key = ($arrayKey) ? "$arrayKey.$key" : $key;

            // If this value is an instance of the HttpFoundation File class we will
            // remove it from the data array and add it to the files array, which
            // we use to conveniently separate out these files from other data.
            if ($value instanceof File) {
                $this->files[$key] = $value;

                unset($data[$key]);
            } elseif (is_array($value)) {
                $this->parseData($value, $key);
            }
        }

        return $data;
    }

    /**
     * Explode the rules into an array of rules.
     *
     * @param  string|array  $rules
     * @return array
     */
    protected function explodeRules($rules)
    {
        foreach ($rules as $key => $rule) {
            if (Str::contains($key, '*')) {
                $this->each($key, [$rule]);

                unset($rules[$key]);
            } else {
                $rules[$key] = (is_string($rule)) ? explode('|', $rule) : $rule;
            }
        }

        return $rules;
    }

    /**
     * After an after validation callback.
     *
     * @param  callable|string  $callback
     * @return $this
     */
    public function after($callback)
    {
        $this->after[] = function () use ($callback) {
            return call_user_func_array($callback, [$this]);
        };

        return $this;
    }

    /**
     * Add conditions to a given field based on a Closure.
     *
     * @param  string  $attribute
     * @param  string|array  $rules
     * @param  callable  $callback
     * @return void
     */
    public function sometimes($attribute, $rules, callable $callback)
    {
        $payload = new Fluent($this->attributes());

        if (call_user_func($callback, $payload)) {
            foreach ((array) $attribute as $key) {
                $this->mergeRules($key, $rules);
            }
        }
    }

    /**
     * Define a set of rules that apply to each element in an array attribute.
     *
     * @param  string  $attribute
     * @param  string|array  $rules
     * @return void
     *
     * @throws \InvalidArgumentException
     */
    public function each($attribute, $rules)
    {
        $data = Arr::dot($this->initializeAttributeOnData($attribute));

        $pattern = str_replace('\*', '[^\.]+', preg_quote($attribute));

        $data = array_merge($data, $this->extractValuesForWildcards(
            $data, $attribute
        ));

        foreach ($data as $key => $value) {
            if (Str::startsWith($key, $attribute) || (bool) preg_match('/^'.$pattern.'\z/', $key)) {
                foreach ((array) $rules as $ruleKey => $ruleValue) {
                    if (! is_string($ruleKey) || Str::endsWith($key, $ruleKey)) {
                        $this->implicitAttributes[$attribute][] = $key;

                        $this->mergeRules($key, $ruleValue);
                    }
                }
            }
        }
    }

    /**
     * Gather a copy of the attribute data filled with any missing attributes.
     *
     * @param  string  $attribute
     * @return array
     */
    protected function initializeAttributeOnData($attribute)
    {
<<<<<<< HEAD
        $explicitPath = $this->getLeadingExplicitAttributePath($attribute);

        $data = $this->extractDataFromPath($explicitPath);
=======
        $explicitAddress = $this->getExplicitAddress($attribute);

        $data = $this->extractData($explicitAddress);
>>>>>>> 32b9eb8e

        if (! Str::contains($attribute, '*') || Str::endsWith($attribute, '*')) {
            return $data;
        }

        return data_fill($data, $attribute, null);
    }

    /**
     * Get all of the exact attribute values for a given wildcard attribute.
     *
     * @param  array  $data
     * @param  string  $attribute
     * @return array
     */
    public function extractValuesForWildcards($data, $attribute)
    {
        $keys = [];

        $pattern = str_replace('\*', '[^\.]+', preg_quote($attribute));

        foreach ($data as $key => $value) {
            if ((bool) preg_match('/^'.$pattern.'/', $key, $matches)) {
                $keys[] = $matches[0];
            }
        }

        $keys = array_unique($keys);

        $data = [];

        foreach ($keys as $key) {
            $data[$key] = array_get($this->data, $key);
        }

        return $data;
    }

    /**
     * Merge additional rules into a given attribute(s).
     *
     * @param  string  $attribute
     * @param  string|array  $rules
     * @return $this
     */
    public function mergeRules($attribute, $rules = [])
    {
        if (is_array($attribute)) {
            foreach ($attribute as $innerAttribute => $innerRules) {
                $this->mergeRulesForAttribute($innerAttribute, $innerRules);
            }

            return $this;
        }

        return $this->mergeRulesForAttribute($attribute, $rules);
    }

    /**
     * Merge additional rules into a given attribute.
     *
     * @param  string  $attribute
     * @param  string|array  $rules
     * @return $this
     */
    protected function mergeRulesForAttribute($attribute, $rules)
    {
        $current = isset($this->rules[$attribute]) ? $this->rules[$attribute] : [];

        $merge = head($this->explodeRules([$rules]));

        $this->rules[$attribute] = array_merge($current, $merge);

        return $this;
    }

    /**
     * Determine if the data passes the validation rules.
     *
     * @return bool
     */
    public function passes()
    {
        $this->messages = new MessageBag;

        // We'll spin through each rule, validating the attributes attached to that
        // rule. Any error messages will be added to the containers with each of
        // the other error messages, returning true if we don't have messages.
        foreach ($this->rules as $attribute => $rules) {
            foreach ($rules as $rule) {
                $this->validate($attribute, $rule);

                if ($this->shouldStopValidating($attribute)) {
                    break;
                }
            }
        }

        // Here we will spin through all of the "after" hooks on this validator and
        // fire them off. This gives the callbacks a chance to perform all kinds
        // of other validation that needs to get wrapped up in this operation.
        foreach ($this->after as $after) {
            call_user_func($after);
        }

        return count($this->messages->all()) === 0;
    }

    /**
     * Determine if the data fails the validation rules.
     *
     * @return bool
     */
    public function fails()
    {
        return ! $this->passes();
    }

    /**
     * Validate a given attribute against a rule.
     *
     * @param  string  $attribute
     * @param  string  $rule
     * @return void
     */
    protected function validate($attribute, $rule)
    {
        list($rule, $parameters) = $this->parseRule($rule);

        if ($rule == '') {
            return;
        }

        // First we will get the numeric keys for the given attribute in case the field is nested in
        // an array. Then we determine if the given rule accepts other field names as parameters.
        // If so, we will replace any asterisks found in the parameters with the numeric keys.
        if (($keys = $this->getNumericKeys($attribute)) &&
            $this->dependsOnOtherFields($rule)) {
            $parameters = $this->replaceAsterisksInParameters($parameters, $keys);
        }

        // We will get the value for the given attribute from the array of data and then
        // verify that the attribute is indeed validatable. Unless the rule implies
        // that the attribute is required, rules are not run for missing values.
        $value = $this->getValue($attribute);

        $validatable = $this->isValidatable($rule, $attribute, $value);

        $method = "validate{$rule}";

        if ($validatable && ! $this->$method($attribute, $value, $parameters, $this)) {
            $this->addFailure($attribute, $rule, $parameters);
        }
    }

    /**
     * Returns the data which was valid.
     *
     * @return array
     */
    public function valid()
    {
        if (! $this->messages) {
            $this->passes();
        }

        return array_diff_key($this->data, $this->messages()->toArray());
    }

    /**
     * Returns the data which was invalid.
     *
     * @return array
     */
    public function invalid()
    {
        if (! $this->messages) {
            $this->passes();
        }

        return array_intersect_key($this->data, $this->messages()->toArray());
    }

    /**
     * Get the value of a given attribute.
     *
     * @param  string  $attribute
     * @return mixed
     */
    protected function getValue($attribute)
    {
        if (! is_null($value = Arr::get($this->data, $attribute))) {
            return $value;
        } elseif (! is_null($value = Arr::get($this->files, $attribute))) {
            return $value;
        }
    }

    /**
     * Determine if the attribute is validatable.
     *
     * @param  string  $rule
     * @param  string  $attribute
     * @param  mixed   $value
     * @return bool
     */
    protected function isValidatable($rule, $attribute, $value)
    {
        return $this->presentOrRuleIsImplicit($rule, $attribute, $value) &&
               $this->passesOptionalCheck($attribute) &&
               $this->hasNotFailedPreviousRuleIfPresenceRule($rule, $attribute);
    }

    /**
     * Determine if the field is present, or the rule implies required.
     *
     * @param  string  $rule
     * @param  string  $attribute
     * @param  mixed   $value
     * @return bool
     */
    protected function presentOrRuleIsImplicit($rule, $attribute, $value)
    {
        return $this->validateRequired($attribute, $value) || $this->isImplicit($rule);
    }

    /**
     * Determine if the attribute passes any optional check.
     *
     * @param  string  $attribute
     * @return bool
     */
    protected function passesOptionalCheck($attribute)
    {
        if ($this->hasRule($attribute, ['Sometimes'])) {
            return array_key_exists($attribute, Arr::dot($this->data))
                || in_array($attribute, array_keys($this->data))
                || array_key_exists($attribute, $this->files);
        }

        return true;
    }

    /**
     * Determine if a given rule implies the attribute is required.
     *
     * @param  string  $rule
     * @return bool
     */
    protected function isImplicit($rule)
    {
        return in_array($rule, $this->implicitRules);
    }

    /**
     * Determine if it's a necessary presence validation.
     *
     * This is to avoid possible database type comparison errors.
     *
     * @param  string  $rule
     * @param  string  $attribute
     * @return bool
     */
    protected function hasNotFailedPreviousRuleIfPresenceRule($rule, $attribute)
    {
        return in_array($rule, ['Unique', 'Exists'])
                        ? ! $this->messages->has($attribute) : true;
    }

    /**
     * Add a failed rule and error message to the collection.
     *
     * @param  string  $attribute
     * @param  string  $rule
     * @param  array   $parameters
     * @return void
     */
    protected function addFailure($attribute, $rule, $parameters)
    {
        $this->addError($attribute, $rule, $parameters);

        $this->failedRules[$attribute][$rule] = $parameters;
    }

    /**
     * Add an error message to the validator's collection of messages.
     *
     * @param  string  $attribute
     * @param  string  $rule
     * @param  array   $parameters
     * @return void
     */
    protected function addError($attribute, $rule, $parameters)
    {
        $message = $this->getMessage($attribute, $rule);

        $message = $this->doReplacements($message, $attribute, $rule, $parameters);

        $this->messages->add($attribute, $message);
    }

    /**
     * "Validate" optional attributes.
     *
     * Always returns true, just lets us put sometimes in rules.
     *
     * @return bool
     */
    protected function validateSometimes()
    {
        return true;
    }

    /**
     * "Break" on first validation fail.
     *
     * Always returns true, just lets us put "bail" in rules.
     *
     * @return bool
     */
    protected function validateBail()
    {
        return true;
    }

    /**
     * Stop on error if "bail" rule is assigned and attribute has a message.
     *
     * @param  string  $attribute
     * @return bool
     */
    protected function shouldStopValidating($attribute)
    {
        if (! $this->hasRule($attribute, ['Bail'])) {
            return false;
        }

        return $this->messages->has($attribute);
    }

    /**
     * Validate that a required attribute exists.
     *
     * @param  string  $attribute
     * @param  mixed   $value
     * @return bool
     */
    protected function validateRequired($attribute, $value)
    {
        if (is_null($value)) {
            return false;
        } elseif (is_string($value) && trim($value) === '') {
            return false;
        } elseif ((is_array($value) || $value instanceof Countable) && count($value) < 1) {
            return false;
        } elseif ($value instanceof File) {
            return (string) $value->getPath() != '';
        }

        return true;
    }

    /**
     * Validate that an attribute exists even if not filled.
     *
     * @param  string  $attribute
     * @param  mixed   $value
     * @return bool
     */
    protected function validatePresent($attribute, $value)
    {
        return Arr::has($this->data, $attribute);
    }

    /**
     * Validate the given attribute is filled if it is present.
     *
     * @param  string  $attribute
     * @param  mixed   $value
     * @return bool
     */
    protected function validateFilled($attribute, $value)
    {
        if (Arr::has(array_merge($this->data, $this->files), $attribute)) {
            return $this->validateRequired($attribute, $value);
        }

        return true;
    }

    /**
     * Determine if any of the given attributes fail the required test.
     *
     * @param  array  $attributes
     * @return bool
     */
    protected function anyFailingRequired(array $attributes)
    {
        foreach ($attributes as $key) {
            if (! $this->validateRequired($key, $this->getValue($key))) {
                return true;
            }
        }

        return false;
    }

    /**
     * Determine if all of the given attributes fail the required test.
     *
     * @param  array  $attributes
     * @return bool
     */
    protected function allFailingRequired(array $attributes)
    {
        foreach ($attributes as $key) {
            if ($this->validateRequired($key, $this->getValue($key))) {
                return false;
            }
        }

        return true;
    }

    /**
     * Validate that an attribute exists when any other attribute exists.
     *
     * @param  string  $attribute
     * @param  mixed   $value
     * @param  mixed   $parameters
     * @return bool
     */
    protected function validateRequiredWith($attribute, $value, $parameters)
    {
        if (! $this->allFailingRequired($parameters)) {
            return $this->validateRequired($attribute, $value);
        }

        return true;
    }

    /**
     * Validate that an attribute exists when all other attributes exists.
     *
     * @param  string  $attribute
     * @param  mixed   $value
     * @param  mixed   $parameters
     * @return bool
     */
    protected function validateRequiredWithAll($attribute, $value, $parameters)
    {
        if (! $this->anyFailingRequired($parameters)) {
            return $this->validateRequired($attribute, $value);
        }

        return true;
    }

    /**
     * Validate that an attribute exists when another attribute does not.
     *
     * @param  string  $attribute
     * @param  mixed   $value
     * @param  mixed   $parameters
     * @return bool
     */
    protected function validateRequiredWithout($attribute, $value, $parameters)
    {
        if ($this->anyFailingRequired($parameters)) {
            return $this->validateRequired($attribute, $value);
        }

        return true;
    }

    /**
     * Validate that an attribute exists when all other attributes do not.
     *
     * @param  string  $attribute
     * @param  mixed   $value
     * @param  mixed   $parameters
     * @return bool
     */
    protected function validateRequiredWithoutAll($attribute, $value, $parameters)
    {
        if ($this->allFailingRequired($parameters)) {
            return $this->validateRequired($attribute, $value);
        }

        return true;
    }

    /**
     * Validate that an attribute exists when another attribute has a given value.
     *
     * @param  string  $attribute
     * @param  mixed   $value
     * @param  mixed   $parameters
     * @return bool
     */
    protected function validateRequiredIf($attribute, $value, $parameters)
    {
        $this->requireParameterCount(2, $parameters, 'required_if');

        $data = Arr::get($this->data, $parameters[0]);

        $values = array_slice($parameters, 1);

        if (in_array($data, $values)) {
            return $this->validateRequired($attribute, $value);
        }

        return true;
    }

    /**
     * Validate that an attribute exists when another attribute does not have a given value.
     *
     * @param  string  $attribute
     * @param  mixed  $value
     * @param  mixed  $parameters
     * @return bool
     */
    protected function validateRequiredUnless($attribute, $value, $parameters)
    {
        $this->requireParameterCount(2, $parameters, 'required_unless');

        $data = Arr::get($this->data, $parameters[0]);

        $values = array_slice($parameters, 1);

        if (! in_array($data, $values)) {
            return $this->validateRequired($attribute, $value);
        }

        return true;
    }

    /**
     * Get the number of attributes in a list that are present.
     *
     * @param  array  $attributes
     * @return int
     */
    protected function getPresentCount($attributes)
    {
        $count = 0;

        foreach ($attributes as $key) {
            if (Arr::get($this->data, $key) || Arr::get($this->files, $key)) {
                $count++;
            }
        }

        return $count;
    }

    /**
     * Validate that the values of an attribute is in another attribute.
     *
     * @param  string  $attribute
     * @param  mixed   $value
     * @param  array   $parameters
     * @return bool
     */
    protected function validateInArray($attribute, $value, $parameters)
    {
        $this->requireParameterCount(1, $parameters, 'in_array');

<<<<<<< HEAD
        $explicitPath = $this->getLeadingExplicitAttributePath($parameters[0]);

        $attributeData = $this->extractDataFromPath($explicitPath);
=======
        $explicitAddress = $this->getExplicitAddress($parameters[0]);

        $attributeData = $this->extractData($explicitAddress);
>>>>>>> 32b9eb8e

        $otherValues = Arr::where(Arr::dot($attributeData), function ($key) use ($parameters) {
            return Str::is($parameters[0], $key);
        });

        return in_array($value, $otherValues);
    }

    /**
     * Validate that an attribute has a matching confirmation.
     *
     * @param  string  $attribute
     * @param  mixed   $value
     * @return bool
     */
    protected function validateConfirmed($attribute, $value)
    {
        return $this->validateSame($attribute, $value, [$attribute.'_confirmation']);
    }

    /**
     * Validate that two attributes match.
     *
     * @param  string  $attribute
     * @param  mixed   $value
     * @param  array   $parameters
     * @return bool
     */
    protected function validateSame($attribute, $value, $parameters)
    {
        $this->requireParameterCount(1, $parameters, 'same');

        $other = Arr::get($this->data, $parameters[0]);

        return isset($other) && $value === $other;
    }

    /**
     * Validate that an attribute is different from another attribute.
     *
     * @param  string  $attribute
     * @param  mixed   $value
     * @param  array   $parameters
     * @return bool
     */
    protected function validateDifferent($attribute, $value, $parameters)
    {
        $this->requireParameterCount(1, $parameters, 'different');

        $other = Arr::get($this->data, $parameters[0]);

        return isset($other) && $value !== $other;
    }

    /**
     * Validate that an attribute was "accepted".
     *
     * This validation rule implies the attribute is "required".
     *
     * @param  string  $attribute
     * @param  mixed   $value
     * @return bool
     */
    protected function validateAccepted($attribute, $value)
    {
        $acceptable = ['yes', 'on', '1', 1, true, 'true'];

        return $this->validateRequired($attribute, $value) && in_array($value, $acceptable, true);
    }

    /**
     * Validate that an attribute is an array.
     *
     * @param  string  $attribute
     * @param  mixed   $value
     * @return bool
     */
    protected function validateArray($attribute, $value)
    {
        if (! $this->hasAttribute($attribute)) {
            return true;
        }

        return is_null($value) || is_array($value);
    }

    /**
     * Validate that an attribute is a boolean.
     *
     * @param  string  $attribute
     * @param  mixed   $value
     * @return bool
     */
    protected function validateBoolean($attribute, $value)
    {
        if (! $this->hasAttribute($attribute)) {
            return true;
        }

        $acceptable = [true, false, 0, 1, '0', '1'];

        return is_null($value) || in_array($value, $acceptable, true);
    }

    /**
     * Validate that an attribute is an integer.
     *
     * @param  string  $attribute
     * @param  mixed   $value
     * @return bool
     */
    protected function validateInteger($attribute, $value)
    {
        if (! $this->hasAttribute($attribute)) {
            return true;
        }

        return is_null($value) || filter_var($value, FILTER_VALIDATE_INT) !== false;
    }

    /**
     * Validate that an attribute is numeric.
     *
     * @param  string  $attribute
     * @param  mixed   $value
     * @return bool
     */
    protected function validateNumeric($attribute, $value)
    {
        if (! $this->hasAttribute($attribute)) {
            return true;
        }

        return is_null($value) || is_numeric($value);
    }

    /**
     * Validate that an attribute is a string.
     *
     * @param  string  $attribute
     * @param  mixed   $value
     * @return bool
     */
    protected function validateString($attribute, $value)
    {
        if (! $this->hasAttribute($attribute)) {
            return true;
        }

        return is_null($value) || is_string($value);
    }

    /**
     * Validate the attribute is a valid JSON string.
     *
     * @param  string  $attribute
     * @param  mixed   $value
     * @return bool
     */
    protected function validateJson($attribute, $value)
    {
        if (! is_scalar($value) && ! method_exists($value, '__toString')) {
            return false;
        }

        json_decode($value);

        return json_last_error() === JSON_ERROR_NONE;
    }

    /**
     * Validate that an attribute has a given number of digits.
     *
     * @param  string  $attribute
     * @param  mixed   $value
     * @param  array   $parameters
     * @return bool
     */
    protected function validateDigits($attribute, $value, $parameters)
    {
        $this->requireParameterCount(1, $parameters, 'digits');

        return $this->validateNumeric($attribute, $value)
            && strlen((string) $value) == $parameters[0];
    }

    /**
     * Validate that an attribute is between a given number of digits.
     *
     * @param  string  $attribute
     * @param  mixed   $value
     * @param  array   $parameters
     * @return bool
     */
    protected function validateDigitsBetween($attribute, $value, $parameters)
    {
        $this->requireParameterCount(2, $parameters, 'digits_between');

        $length = strlen((string) $value);

        return $this->validateNumeric($attribute, $value)
          && $length >= $parameters[0] && $length <= $parameters[1];
    }

    /**
     * Validate the size of an attribute.
     *
     * @param  string  $attribute
     * @param  mixed   $value
     * @param  array   $parameters
     * @return bool
     */
    protected function validateSize($attribute, $value, $parameters)
    {
        $this->requireParameterCount(1, $parameters, 'size');

        return $this->getSize($attribute, $value) == $parameters[0];
    }

    /**
     * Validate the size of an attribute is between a set of values.
     *
     * @param  string  $attribute
     * @param  mixed   $value
     * @param  array   $parameters
     * @return bool
     */
    protected function validateBetween($attribute, $value, $parameters)
    {
        $this->requireParameterCount(2, $parameters, 'between');

        $size = $this->getSize($attribute, $value);

        return $size >= $parameters[0] && $size <= $parameters[1];
    }

    /**
     * Validate the size of an attribute is greater than a minimum value.
     *
     * @param  string  $attribute
     * @param  mixed   $value
     * @param  array   $parameters
     * @return bool
     */
    protected function validateMin($attribute, $value, $parameters)
    {
        $this->requireParameterCount(1, $parameters, 'min');

        return $this->getSize($attribute, $value) >= $parameters[0];
    }

    /**
     * Validate the size of an attribute is less than a maximum value.
     *
     * @param  string  $attribute
     * @param  mixed   $value
     * @param  array   $parameters
     * @return bool
     */
    protected function validateMax($attribute, $value, $parameters)
    {
        $this->requireParameterCount(1, $parameters, 'max');

        if ($value instanceof UploadedFile && ! $value->isValid()) {
            return false;
        }

        return $this->getSize($attribute, $value) <= $parameters[0];
    }

    /**
     * Get the size of an attribute.
     *
     * @param  string  $attribute
     * @param  mixed   $value
     * @return mixed
     */
    protected function getSize($attribute, $value)
    {
        $hasNumeric = $this->hasRule($attribute, $this->numericRules);

        // This method will determine if the attribute is a number, string, or file and
        // return the proper size accordingly. If it is a number, then number itself
        // is the size. If it is a file, we take kilobytes, and for a string the
        // entire length of the string will be considered the attribute size.
        if (is_numeric($value) && $hasNumeric) {
            return $value;
        } elseif (is_array($value)) {
            return count($value);
        } elseif ($value instanceof File) {
            return $value->getSize() / 1024;
        }

        return mb_strlen($value);
    }

    /**
     * Validate an attribute is contained within a list of values.
     *
     * @param  string  $attribute
     * @param  mixed   $value
     * @param  array   $parameters
     * @return bool
     */
    protected function validateIn($attribute, $value, $parameters)
    {
        if (is_array($value) && $this->hasRule($attribute, 'Array')) {
            return count(array_diff($value, $parameters)) == 0;
        }

        return ! is_array($value) && in_array((string) $value, $parameters);
    }

    /**
     * Validate an attribute is not contained within a list of values.
     *
     * @param  string  $attribute
     * @param  mixed   $value
     * @param  array   $parameters
     * @return bool
     */
    protected function validateNotIn($attribute, $value, $parameters)
    {
        return ! $this->validateIn($attribute, $value, $parameters);
    }

    /**
     * Validate an attribute is unique among other values.
     *
     * @param  string  $attribute
     * @param  mixed   $value
     * @param  array   $parameters
     * @return bool
     */
    protected function validateDistinct($attribute, $value, $parameters)
    {
        $attributeName = $this->getPrimaryAttribute($attribute);

<<<<<<< HEAD
        $explicitPath = $this->getLeadingExplicitAttributePath($attributeName);

        $attributeData = $this->extractDataFromPath($explicitPath);
=======
        $explicitAddress = $this->getExplicitAddress($attributeName);

        $attributeData = $this->extractData($explicitAddress);
>>>>>>> 32b9eb8e

        $data = Arr::where(Arr::dot($attributeData), function ($key) use ($attribute, $attributeName) {
            return $key != $attribute && Str::is($attributeName, $key);
        });

        return ! in_array($value, array_values($data));
    }

    /**
     * Validate the uniqueness of an attribute value on a given database table.
     *
     * If a database column is not specified, the attribute will be used.
     *
     * @param  string  $attribute
     * @param  mixed   $value
     * @param  array   $parameters
     * @return bool
     */
    protected function validateUnique($attribute, $value, $parameters)
    {
        $this->requireParameterCount(1, $parameters, 'unique');

        list($connection, $table) = $this->parseTable($parameters[0]);
        // The second parameter position holds the name of the column that needs to
        // be verified as unique. If this parameter isn't specified we will just
        // assume that this column to be verified shares the attribute's name.
        $column = isset($parameters[1])
                    ? $parameters[1] : $this->guessColumnForQuery($attribute);

        list($idColumn, $id) = [null, null];

        if (isset($parameters[2])) {
            list($idColumn, $id) = $this->getUniqueIds($parameters);

            if (preg_match('/\[(.*)\]/', $id, $matches)) {
                $id = $this->getValue($matches[1]);
            }

            if (strtolower($id) == 'null') {
                $id = null;
            }
        }

        // The presence verifier is responsible for counting rows within this store
        // mechanism which might be a relational database or any other permanent
        // data store like Redis, etc. We will use it to determine uniqueness.
        $verifier = $this->getPresenceVerifier();

        $verifier->setConnection($connection);

        $extra = $this->getUniqueExtra($parameters);

        return $verifier->getCount(

            $table, $column, $value, $id, $idColumn, $extra

        ) == 0;
    }

    /**
     * Parse the connection / table for the unique / exists rules.
     *
     * @param  string  $table
     * @return array
     */
    protected function parseTable($table)
    {
        return Str::contains($table, '.') ? explode('.', $table, 2) : [null, $table];
    }

    /**
     * Get the excluded ID column and value for the unique rule.
     *
     * @param  array  $parameters
     * @return array
     */
    protected function getUniqueIds($parameters)
    {
        $idColumn = isset($parameters[3]) ? $parameters[3] : 'id';

        return [$idColumn, $parameters[2]];
    }

    /**
     * Get the extra conditions for a unique rule.
     *
     * @param  array  $parameters
     * @return array
     */
    protected function getUniqueExtra($parameters)
    {
        if (isset($parameters[4])) {
            return $this->getExtraConditions(array_slice($parameters, 4));
        }

        return [];
    }

    /**
     * Validate the existence of an attribute value in a database table.
     *
     * @param  string  $attribute
     * @param  mixed   $value
     * @param  array   $parameters
     * @return bool
     */
    protected function validateExists($attribute, $value, $parameters)
    {
        $this->requireParameterCount(1, $parameters, 'exists');

        list($connection, $table) = $this->parseTable($parameters[0]);

        // The second parameter position holds the name of the column that should be
        // verified as existing. If this parameter is not specified we will guess
        // that the columns being "verified" shares the given attribute's name.
        $column = isset($parameters[1])
                    ? $parameters[1] : $this->guessColumnForQuery($attribute);

        $expected = (is_array($value)) ? count($value) : 1;

        return $this->getExistCount(
            $connection, $table, $column, $value, $parameters
        ) >= $expected;
    }

    /**
     * Get the number of records that exist in storage.
     *
     * @param  mixed   $connection
     * @param  string  $table
     * @param  string  $column
     * @param  mixed   $value
     * @param  array   $parameters
     * @return int
     */
    protected function getExistCount($connection, $table, $column, $value, $parameters)
    {
        $verifier = $this->getPresenceVerifier();

        $verifier->setConnection($connection);

        $extra = $this->getExtraExistConditions($parameters);

        if (is_array($value)) {
            return $verifier->getMultiCount($table, $column, $value, $extra);
        }

        return $verifier->getCount($table, $column, $value, null, null, $extra);
    }

    /**
     * Get the extra exist conditions.
     *
     * @param  array  $parameters
     * @return array
     */
    protected function getExtraExistConditions(array $parameters)
    {
        return $this->getExtraConditions(array_values(array_slice($parameters, 2)));
    }

    /**
     * Get the extra conditions for a unique / exists rule.
     *
     * @param  array  $segments
     * @return array
     */
    protected function getExtraConditions(array $segments)
    {
        $extra = [];

        $count = count($segments);

        for ($i = 0; $i < $count; $i = $i + 2) {
            $extra[$segments[$i]] = $segments[$i + 1];
        }

        return $extra;
    }

    /**
     * Guess the database column from the given attribute name.
     *
     * @param  string  $attribute
     * @return string
     */
    public function guessColumnForQuery($attribute)
    {
        if (in_array($attribute, array_collapse($this->implicitAttributes))
                && ! is_numeric($last = last(explode('.', $attribute)))) {
            return $last;
        }

        return $attribute;
    }

    /**
     * Validate that an attribute is a valid IP.
     *
     * @param  string  $attribute
     * @param  mixed   $value
     * @return bool
     */
    protected function validateIp($attribute, $value)
    {
        return filter_var($value, FILTER_VALIDATE_IP) !== false;
    }

    /**
     * Validate that an attribute is a valid e-mail address.
     *
     * @param  string  $attribute
     * @param  mixed   $value
     * @return bool
     */
    protected function validateEmail($attribute, $value)
    {
        return filter_var($value, FILTER_VALIDATE_EMAIL) !== false;
    }

    /**
     * Validate that an attribute is a valid URL.
     *
     * @param  string  $attribute
     * @param  mixed   $value
     * @return bool
     */
    protected function validateUrl($attribute, $value)
    {
        /*
         * This pattern is derived from Symfony\Component\Validator\Constraints\UrlValidator (2.7.4)
         * (c) Fabien Potencier <fabien@symfony.com> http://symfony.com
         */
        $pattern = '~^
            ((aaa|aaas|about|acap|acct|acr|adiumxtra|afp|afs|aim|apt|attachment|aw|barion|beshare|bitcoin|blob|bolo|callto|cap|chrome|chrome-extension|cid|coap|coaps|com-eventbrite-attendee|content|crid|cvs|data|dav|dict|dlna-playcontainer|dlna-playsingle|dns|dntp|dtn|dvb|ed2k|example|facetime|fax|feed|feedready|file|filesystem|finger|fish|ftp|geo|gg|git|gizmoproject|go|gopher|gtalk|h323|ham|hcp|http|https|iax|icap|icon|im|imap|info|iotdisco|ipn|ipp|ipps|irc|irc6|ircs|iris|iris.beep|iris.lwz|iris.xpc|iris.xpcs|itms|jabber|jar|jms|keyparc|lastfm|ldap|ldaps|magnet|mailserver|mailto|maps|market|message|mid|mms|modem|ms-help|ms-settings|ms-settings-airplanemode|ms-settings-bluetooth|ms-settings-camera|ms-settings-cellular|ms-settings-cloudstorage|ms-settings-emailandaccounts|ms-settings-language|ms-settings-location|ms-settings-lock|ms-settings-nfctransactions|ms-settings-notifications|ms-settings-power|ms-settings-privacy|ms-settings-proximity|ms-settings-screenrotation|ms-settings-wifi|ms-settings-workplace|msnim|msrp|msrps|mtqp|mumble|mupdate|mvn|news|nfs|ni|nih|nntp|notes|oid|opaquelocktoken|pack|palm|paparazzi|pkcs11|platform|pop|pres|prospero|proxy|psyc|query|redis|rediss|reload|res|resource|rmi|rsync|rtmfp|rtmp|rtsp|rtsps|rtspu|secondlife|service|session|sftp|sgn|shttp|sieve|sip|sips|skype|smb|sms|smtp|snews|snmp|soap.beep|soap.beeps|soldat|spotify|ssh|steam|stun|stuns|submit|svn|tag|teamspeak|tel|teliaeid|telnet|tftp|things|thismessage|tip|tn3270|turn|turns|tv|udp|unreal|urn|ut2004|vemmi|ventrilo|videotex|view-source|wais|webcal|ws|wss|wtai|wyciwyg|xcon|xcon-userid|xfire|xmlrpc\.beep|xmlrpc.beeps|xmpp|xri|ymsgr|z39\.50|z39\.50r|z39\.50s))://                                 # protocol
            (([\pL\pN-]+:)?([\pL\pN-]+)@)?          # basic auth
            (
                ([\pL\pN\pS-\.])+(\.?([\pL]|xn\-\-[\pL\pN-]+)+\.?) # a domain name
                    |                                              # or
                \d{1,3}\.\d{1,3}\.\d{1,3}\.\d{1,3}                 # a IP address
                    |                                              # or
                \[
                    (?:(?:(?:(?:(?:(?:(?:[0-9a-f]{1,4})):){6})(?:(?:(?:(?:(?:[0-9a-f]{1,4})):(?:(?:[0-9a-f]{1,4})))|(?:(?:(?:(?:(?:25[0-5]|(?:[1-9]|1[0-9]|2[0-4])?[0-9]))\.){3}(?:(?:25[0-5]|(?:[1-9]|1[0-9]|2[0-4])?[0-9])))))))|(?:(?:::(?:(?:(?:[0-9a-f]{1,4})):){5})(?:(?:(?:(?:(?:[0-9a-f]{1,4})):(?:(?:[0-9a-f]{1,4})))|(?:(?:(?:(?:(?:25[0-5]|(?:[1-9]|1[0-9]|2[0-4])?[0-9]))\.){3}(?:(?:25[0-5]|(?:[1-9]|1[0-9]|2[0-4])?[0-9])))))))|(?:(?:(?:(?:(?:[0-9a-f]{1,4})))?::(?:(?:(?:[0-9a-f]{1,4})):){4})(?:(?:(?:(?:(?:[0-9a-f]{1,4})):(?:(?:[0-9a-f]{1,4})))|(?:(?:(?:(?:(?:25[0-5]|(?:[1-9]|1[0-9]|2[0-4])?[0-9]))\.){3}(?:(?:25[0-5]|(?:[1-9]|1[0-9]|2[0-4])?[0-9])))))))|(?:(?:(?:(?:(?:(?:[0-9a-f]{1,4})):){0,1}(?:(?:[0-9a-f]{1,4})))?::(?:(?:(?:[0-9a-f]{1,4})):){3})(?:(?:(?:(?:(?:[0-9a-f]{1,4})):(?:(?:[0-9a-f]{1,4})))|(?:(?:(?:(?:(?:25[0-5]|(?:[1-9]|1[0-9]|2[0-4])?[0-9]))\.){3}(?:(?:25[0-5]|(?:[1-9]|1[0-9]|2[0-4])?[0-9])))))))|(?:(?:(?:(?:(?:(?:[0-9a-f]{1,4})):){0,2}(?:(?:[0-9a-f]{1,4})))?::(?:(?:(?:[0-9a-f]{1,4})):){2})(?:(?:(?:(?:(?:[0-9a-f]{1,4})):(?:(?:[0-9a-f]{1,4})))|(?:(?:(?:(?:(?:25[0-5]|(?:[1-9]|1[0-9]|2[0-4])?[0-9]))\.){3}(?:(?:25[0-5]|(?:[1-9]|1[0-9]|2[0-4])?[0-9])))))))|(?:(?:(?:(?:(?:(?:[0-9a-f]{1,4})):){0,3}(?:(?:[0-9a-f]{1,4})))?::(?:(?:[0-9a-f]{1,4})):)(?:(?:(?:(?:(?:[0-9a-f]{1,4})):(?:(?:[0-9a-f]{1,4})))|(?:(?:(?:(?:(?:25[0-5]|(?:[1-9]|1[0-9]|2[0-4])?[0-9]))\.){3}(?:(?:25[0-5]|(?:[1-9]|1[0-9]|2[0-4])?[0-9])))))))|(?:(?:(?:(?:(?:(?:[0-9a-f]{1,4})):){0,4}(?:(?:[0-9a-f]{1,4})))?::)(?:(?:(?:(?:(?:[0-9a-f]{1,4})):(?:(?:[0-9a-f]{1,4})))|(?:(?:(?:(?:(?:25[0-5]|(?:[1-9]|1[0-9]|2[0-4])?[0-9]))\.){3}(?:(?:25[0-5]|(?:[1-9]|1[0-9]|2[0-4])?[0-9])))))))|(?:(?:(?:(?:(?:(?:[0-9a-f]{1,4})):){0,5}(?:(?:[0-9a-f]{1,4})))?::)(?:(?:[0-9a-f]{1,4})))|(?:(?:(?:(?:(?:(?:[0-9a-f]{1,4})):){0,6}(?:(?:[0-9a-f]{1,4})))?::))))
                \]  # a IPv6 address
            )
            (:[0-9]+)?                              # a port (optional)
            (/?|/\S+)                               # a /, nothing or a / with something
        $~ixu';

        return preg_match($pattern, $value) === 1;
    }

    /**
     * Validate that an attribute is an active URL.
     *
     * @param  string  $attribute
     * @param  mixed   $value
     * @return bool
     */
    protected function validateActiveUrl($attribute, $value)
    {
        if ($url = parse_url($value, PHP_URL_HOST)) {
            return count(dns_get_record($url, DNS_A | DNS_AAAA)) > 0;
        }

        return false;
    }

    /**
     * Validate the MIME type of a file is an image MIME type.
     *
     * @param  string  $attribute
     * @param  mixed   $value
     * @return bool
     */
    protected function validateImage($attribute, $value)
    {
        return $this->validateMimes($attribute, $value, ['jpeg', 'png', 'gif', 'bmp', 'svg']);
    }

    /**
     * Validate the guessed extension of a file upload is in a set of file extensions.
     *
     * @param  string  $attribute
     * @param  mixed  $value
     * @param  array   $parameters
     * @return bool
     */
    protected function validateMimes($attribute, $value, $parameters)
    {
        if (! $this->isAValidFileInstance($value)) {
            return false;
        }

        return $value->getPath() != '' && in_array($value->guessExtension(), $parameters);
    }

    /**
     * Validate the MIME type of a file upload attribute is in a set of MIME types.
     *
     * @param  string  $attribute
     * @param  mixed  $value
     * @param  array  $parameters
     * @return bool
     */
    protected function validateMimetypes($attribute, $value, $parameters)
    {
        if (! $this->isAValidFileInstance($value)) {
            return false;
        }

        return $value->getPath() != '' && in_array($value->getMimeType(), $parameters);
    }

    /**
     * Check that the given value is a valid file instance.
     *
     * @param  mixed  $value
     * @return bool
     */
    public function isAValidFileInstance($value)
    {
        if ($value instanceof UploadedFile && ! $value->isValid()) {
            return false;
        }

        return $value instanceof File;
    }

    /**
     * Validate that an attribute contains only alphabetic characters.
     *
     * @param  string  $attribute
     * @param  mixed   $value
     * @return bool
     */
    protected function validateAlpha($attribute, $value)
    {
        return is_string($value) && preg_match('/^[\pL\pM]+$/u', $value);
    }

    /**
     * Validate that an attribute contains only alpha-numeric characters.
     *
     * @param  string  $attribute
     * @param  mixed   $value
     * @return bool
     */
    protected function validateAlphaNum($attribute, $value)
    {
        if (! is_string($value) && ! is_numeric($value)) {
            return false;
        }

        return preg_match('/^[\pL\pM\pN]+$/u', $value);
    }

    /**
     * Validate that an attribute contains only alpha-numeric characters, dashes, and underscores.
     *
     * @param  string  $attribute
     * @param  mixed   $value
     * @return bool
     */
    protected function validateAlphaDash($attribute, $value)
    {
        if (! is_string($value) && ! is_numeric($value)) {
            return false;
        }

        return preg_match('/^[\pL\pM\pN_-]+$/u', $value);
    }

    /**
     * Validate that an attribute passes a regular expression check.
     *
     * @param  string  $attribute
     * @param  mixed   $value
     * @param  array   $parameters
     * @return bool
     */
    protected function validateRegex($attribute, $value, $parameters)
    {
        if (! is_string($value) && ! is_numeric($value)) {
            return false;
        }

        $this->requireParameterCount(1, $parameters, 'regex');

        return preg_match($parameters[0], $value);
    }

    /**
     * Validate that an attribute is a valid date.
     *
     * @param  string  $attribute
     * @param  mixed   $value
     * @return bool
     */
    protected function validateDate($attribute, $value)
    {
        if ($value instanceof DateTime) {
            return true;
        }

        if (strtotime($value) === false) {
            return false;
        }

        $date = date_parse($value);

        return checkdate($date['month'], $date['day'], $date['year']);
    }

    /**
     * Validate that an attribute matches a date format.
     *
     * @param  string  $attribute
     * @param  mixed   $value
     * @param  array   $parameters
     * @return bool
     */
    protected function validateDateFormat($attribute, $value, $parameters)
    {
        $this->requireParameterCount(1, $parameters, 'date_format');

        $parsed = date_parse_from_format($parameters[0], $value);

        return $parsed['error_count'] === 0 && $parsed['warning_count'] === 0;
    }

    /**
     * Validate the date is before a given date.
     *
     * @param  string  $attribute
     * @param  mixed   $value
     * @param  array   $parameters
     * @return bool
     */
    protected function validateBefore($attribute, $value, $parameters)
    {
        $this->requireParameterCount(1, $parameters, 'before');

        if ($format = $this->getDateFormat($attribute)) {
            return $this->validateBeforeWithFormat($format, $value, $parameters);
        }

        if (! ($date = strtotime($parameters[0]))) {
            return strtotime($value) < strtotime($this->getValue($parameters[0]));
        }

        return strtotime($value) < $date;
    }

    /**
     * Validate the date is before a given date with a given format.
     *
     * @param  string  $format
     * @param  mixed   $value
     * @param  array   $parameters
     * @return bool
     */
    protected function validateBeforeWithFormat($format, $value, $parameters)
    {
        $param = $this->getValue($parameters[0]) ?: $parameters[0];

        return $this->checkDateTimeOrder($format, $value, $param);
    }

    /**
     * Validate the date is after a given date.
     *
     * @param  string  $attribute
     * @param  mixed   $value
     * @param  array   $parameters
     * @return bool
     */
    protected function validateAfter($attribute, $value, $parameters)
    {
        $this->requireParameterCount(1, $parameters, 'after');

        if ($format = $this->getDateFormat($attribute)) {
            return $this->validateAfterWithFormat($format, $value, $parameters);
        }

        if (! ($date = strtotime($parameters[0]))) {
            return strtotime($value) > strtotime($this->getValue($parameters[0]));
        }

        return strtotime($value) > $date;
    }

    /**
     * Validate the date is after a given date with a given format.
     *
     * @param  string  $format
     * @param  mixed   $value
     * @param  array   $parameters
     * @return bool
     */
    protected function validateAfterWithFormat($format, $value, $parameters)
    {
        $param = $this->getValue($parameters[0]) ?: $parameters[0];

        return $this->checkDateTimeOrder($format, $param, $value);
    }

    /**
     * Given two date/time strings, check that one is after the other.
     *
     * @param  string  $format
     * @param  string  $before
     * @param  string  $after
     * @return bool
     */
    protected function checkDateTimeOrder($format, $before, $after)
    {
        $before = $this->getDateTimeWithOptionalFormat($format, $before);

        $after = $this->getDateTimeWithOptionalFormat($format, $after);

        return ($before && $after) && ($after > $before);
    }

    /**
     * Get a DateTime instance from a string.
     *
     * @param  string  $format
     * @param  string  $value
     * @return \DateTime|null
     */
    protected function getDateTimeWithOptionalFormat($format, $value)
    {
        $date = DateTime::createFromFormat($format, $value);

        if ($date) {
            return $date;
        }

        try {
            return new DateTime($value);
        } catch (Exception $e) {
            //
        }
    }

    /**
     * Validate that an attribute is a valid timezone.
     *
     * @param  string  $attribute
     * @param  mixed   $value
     * @return bool
     */
    protected function validateTimezone($attribute, $value)
    {
        try {
            new DateTimeZone($value);
        } catch (Exception $e) {
            return false;
        }

        return true;
    }

    /**
     * Get the date format for an attribute if it has one.
     *
     * @param  string  $attribute
     * @return string|null
     */
    protected function getDateFormat($attribute)
    {
        if ($result = $this->getRule($attribute, 'DateFormat')) {
            return $result[1][0];
        }
    }

    /**
     * Get the validation message for an attribute and rule.
     *
     * @param  string  $attribute
     * @param  string  $rule
     * @return string
     */
    protected function getMessage($attribute, $rule)
    {
        $lowerRule = Str::snake($rule);

        $inlineMessage = $this->getInlineMessage($attribute, $lowerRule);

        // First we will retrieve the custom message for the validation rule if one
        // exists. If a custom validation message is being used we'll return the
        // custom message, otherwise we'll keep searching for a valid message.
        if (! is_null($inlineMessage)) {
            return $inlineMessage;
        }

        $customKey = "validation.custom.{$attribute}.{$lowerRule}";

        $customMessage = $this->getCustomMessageFromTranslator($customKey);

        // First we check for a custom defined validation message for the attribute
        // and rule. This allows the developer to specify specific messages for
        // only some attributes and rules that need to get specially formed.
        if ($customMessage !== $customKey) {
            return $customMessage;
        }

        // If the rule being validated is a "size" rule, we will need to gather the
        // specific error message for the type of attribute being validated such
        // as a number, file or string which all have different message types.
        elseif (in_array($rule, $this->sizeRules)) {
            return $this->getSizeMessage($attribute, $rule);
        }

        // Finally, if no developer specified messages have been set, and no other
        // special messages apply for this rule, we will just pull the default
        // messages out of the translator service for this validation rule.
        $key = "validation.{$lowerRule}";

        if ($key != ($value = $this->translator->trans($key))) {
            return $value;
        }

        return $this->getInlineMessage(
            $attribute, $lowerRule, $this->fallbackMessages
        ) ?: $key;
    }

    /**
     * Get the inline message for a rule if it exists.
     *
     * @param  string  $attribute
     * @param  string  $lowerRule
     * @param  array   $source
     * @return string|null
     */
    protected function getInlineMessage($attribute, $lowerRule, $source = null)
    {
        $source = $source ?: $this->customMessages;

        $keys = ["{$attribute}.{$lowerRule}", $lowerRule];

        // First we will check for a custom message for an attribute specific rule
        // message for the fields, then we will check for a general custom line
        // that is not attribute specific. If we find either we'll return it.
        foreach ($keys as $key) {
            foreach (array_keys($source) as $sourceKey) {
                if (Str::is($sourceKey, $key)) {
                    return $source[$sourceKey];
                }
            }
        }
    }

    /**
     * Get the custom error message from translator.
     *
     * @param  string  $customKey
     * @return string
     */
    protected function getCustomMessageFromTranslator($customKey)
    {
        if (($message = $this->translator->trans($customKey)) !== $customKey) {
            return $message;
        }

        $shortKey = preg_replace('/^validation\.custom\./', '', $customKey);

        $customMessages = Arr::dot(
            (array) $this->translator->trans('validation.custom')
        );

        foreach ($customMessages as $key => $message) {
            if (Str::contains($key, ['*']) && Str::is($key, $shortKey)) {
                return $message;
            }
        }

        return $customKey;
    }

    /**
     * Get the proper error message for an attribute and size rule.
     *
     * @param  string  $attribute
     * @param  string  $rule
     * @return string
     */
    protected function getSizeMessage($attribute, $rule)
    {
        $lowerRule = Str::snake($rule);

        // There are three different types of size validations. The attribute may be
        // either a number, file, or string so we will check a few things to know
        // which type of value it is and return the correct line for that type.
        $type = $this->getAttributeType($attribute);

        $key = "validation.{$lowerRule}.{$type}";

        return $this->translator->trans($key);
    }

    /**
     * Get the data type of the given attribute.
     *
     * @param  string  $attribute
     * @return string
     */
    protected function getAttributeType($attribute)
    {
        // We assume that the attributes present in the file array are files so that
        // means that if the attribute does not have a numeric rule and the files
        // list doesn't have it we'll just consider it a string by elimination.
        if ($this->hasRule($attribute, $this->numericRules)) {
            return 'numeric';
        } elseif ($this->hasRule($attribute, ['Array'])) {
            return 'array';
        } elseif (array_key_exists($attribute, $this->files)) {
            return 'file';
        }

        return 'string';
    }

    /**
     * Replace all error message place-holders with actual values.
     *
     * @param  string  $message
     * @param  string  $attribute
     * @param  string  $rule
     * @param  array   $parameters
     * @return string
     */
    protected function doReplacements($message, $attribute, $rule, $parameters)
    {
        $value = $this->getAttribute($attribute);

        $message = str_replace(
            [':ATTRIBUTE', ':Attribute', ':attribute'],
            [Str::upper($value), Str::ucfirst($value), $value],
            $message
        );

        if (isset($this->replacers[Str::snake($rule)])) {
            $message = $this->callReplacer($message, $attribute, Str::snake($rule), $parameters);
        } elseif (method_exists($this, $replacer = "replace{$rule}")) {
            $message = $this->$replacer($message, $attribute, $rule, $parameters);
        }

        return $message;
    }

    /**
     * Transform an array of attributes to their displayable form.
     *
     * @param  array  $values
     * @return array
     */
    protected function getAttributeList(array $values)
    {
        $attributes = [];

        // For each attribute in the list we will simply get its displayable form as
        // this is convenient when replacing lists of parameters like some of the
        // replacement functions do when formatting out the validation message.
        foreach ($values as $key => $value) {
            $attributes[$key] = $this->getAttribute($value);
        }

        return $attributes;
    }

    /**
     * Get the displayable name of the attribute.
     *
     * @param  string  $attribute
     * @return string
     */
    protected function getAttribute($attribute)
    {
        $primaryAttribute = $this->getPrimaryAttribute($attribute);

        $expectedAttributes = $attribute != $primaryAttribute ? [$attribute, $primaryAttribute] : [$attribute];

        foreach ($expectedAttributes as $expectedAttributeName) {
            // The developer may dynamically specify the array of custom attributes
            // on this Validator instance. If the attribute exists in this array
            // it takes precedence over all other ways we can pull attributes.
            if (isset($this->customAttributes[$expectedAttributeName])) {
                return $this->customAttributes[$expectedAttributeName];
            }

            $key = "validation.attributes.{$expectedAttributeName}";

            // We allow for the developer to specify language lines for each of the
            // attributes allowing for more displayable counterparts of each of
            // the attributes. This provides the ability for simple formats.
            if (($line = $this->translator->trans($key)) !== $key) {
                return $line;
            }
        }

        // When no language line has been specified for the attribute and it is
        // also an implicit attribute we will display the raw attribute name
        // and not modify it with any replacements before we display this.
        if (isset($this->implicitAttributes[$primaryAttribute])) {
            return $attribute;
        }

        return str_replace('_', ' ', Str::snake($attribute));
    }

    /**
     * Get the primary attribute name.
     *
     * For example, if "name.0" is given, "name.*" will be returned.
     *
     * @param  string  $attribute
     * @return string
     */
    protected function getPrimaryAttribute($attribute)
    {
        foreach ($this->implicitAttributes as $unparsed => $parsed) {
            if (in_array($attribute, $parsed)) {
                return $unparsed;
            }
        }

        return $attribute;
    }

    /**
     * Get the displayable name of the value.
     *
     * @param  string  $attribute
     * @param  mixed   $value
     * @return string
     */
    public function getDisplayableValue($attribute, $value)
    {
        if (isset($this->customValues[$attribute][$value])) {
            return $this->customValues[$attribute][$value];
        }

        $key = "validation.values.{$attribute}.{$value}";

        if (($line = $this->translator->trans($key)) !== $key) {
            return $line;
        }

        return $value;
    }

    /**
     * Replace all place-holders for the between rule.
     *
     * @param  string  $message
     * @param  string  $attribute
     * @param  string  $rule
     * @param  array   $parameters
     * @return string
     */
    protected function replaceBetween($message, $attribute, $rule, $parameters)
    {
        return str_replace([':min', ':max'], $parameters, $message);
    }

    /**
     * Replace all place-holders for the date_format rule.
     *
     * @param  string  $message
     * @param  string  $attribute
     * @param  string  $rule
     * @param  array   $parameters
     * @return string
     */
    protected function replaceDateFormat($message, $attribute, $rule, $parameters)
    {
        return str_replace(':format', $parameters[0], $message);
    }

    /**
     * Replace all place-holders for the different rule.
     *
     * @param  string  $message
     * @param  string  $attribute
     * @param  string  $rule
     * @param  array   $parameters
     * @return string
     */
    protected function replaceDifferent($message, $attribute, $rule, $parameters)
    {
        return $this->replaceSame($message, $attribute, $rule, $parameters);
    }

    /**
     * Replace all place-holders for the digits rule.
     *
     * @param  string  $message
     * @param  string  $attribute
     * @param  string  $rule
     * @param  array   $parameters
     * @return string
     */
    protected function replaceDigits($message, $attribute, $rule, $parameters)
    {
        return str_replace(':digits', $parameters[0], $message);
    }

    /**
     * Replace all place-holders for the digits (between) rule.
     *
     * @param  string  $message
     * @param  string  $attribute
     * @param  string  $rule
     * @param  array   $parameters
     * @return string
     */
    protected function replaceDigitsBetween($message, $attribute, $rule, $parameters)
    {
        return $this->replaceBetween($message, $attribute, $rule, $parameters);
    }

    /**
     * Replace all place-holders for the min rule.
     *
     * @param  string  $message
     * @param  string  $attribute
     * @param  string  $rule
     * @param  array   $parameters
     * @return string
     */
    protected function replaceMin($message, $attribute, $rule, $parameters)
    {
        return str_replace(':min', $parameters[0], $message);
    }

    /**
     * Replace all place-holders for the max rule.
     *
     * @param  string  $message
     * @param  string  $attribute
     * @param  string  $rule
     * @param  array   $parameters
     * @return string
     */
    protected function replaceMax($message, $attribute, $rule, $parameters)
    {
        return str_replace(':max', $parameters[0], $message);
    }

    /**
     * Replace all place-holders for the in rule.
     *
     * @param  string  $message
     * @param  string  $attribute
     * @param  string  $rule
     * @param  array   $parameters
     * @return string
     */
    protected function replaceIn($message, $attribute, $rule, $parameters)
    {
        foreach ($parameters as &$parameter) {
            $parameter = $this->getDisplayableValue($attribute, $parameter);
        }

        return str_replace(':values', implode(', ', $parameters), $message);
    }

    /**
     * Replace all place-holders for the not_in rule.
     *
     * @param  string  $message
     * @param  string  $attribute
     * @param  string  $rule
     * @param  array   $parameters
     * @return string
     */
    protected function replaceNotIn($message, $attribute, $rule, $parameters)
    {
        return $this->replaceIn($message, $attribute, $rule, $parameters);
    }

    /**
     * Replace all place-holders for the in_array rule.
     *
     * @param  string  $message
     * @param  string  $attribute
     * @param  string  $rule
     * @param  array   $parameters
     * @return string
     */
    protected function replaceInArray($message, $attribute, $rule, $parameters)
    {
        return str_replace(':other', $this->getAttribute($parameters[0]), $message);
    }

    /**
     * Replace all place-holders for the mimes rule.
     *
     * @param  string  $message
     * @param  string  $attribute
     * @param  string  $rule
     * @param  array   $parameters
     * @return string
     */
    protected function replaceMimes($message, $attribute, $rule, $parameters)
    {
        return str_replace(':values', implode(', ', $parameters), $message);
    }

    /**
     * Replace all place-holders for the required_with rule.
     *
     * @param  string  $message
     * @param  string  $attribute
     * @param  string  $rule
     * @param  array   $parameters
     * @return string
     */
    protected function replaceRequiredWith($message, $attribute, $rule, $parameters)
    {
        $parameters = $this->getAttributeList($parameters);

        return str_replace(':values', implode(' / ', $parameters), $message);
    }

    /**
     * Replace all place-holders for the required_with_all rule.
     *
     * @param  string  $message
     * @param  string  $attribute
     * @param  string  $rule
     * @param  array   $parameters
     * @return string
     */
    protected function replaceRequiredWithAll($message, $attribute, $rule, $parameters)
    {
        return $this->replaceRequiredWith($message, $attribute, $rule, $parameters);
    }

    /**
     * Replace all place-holders for the required_without rule.
     *
     * @param  string  $message
     * @param  string  $attribute
     * @param  string  $rule
     * @param  array   $parameters
     * @return string
     */
    protected function replaceRequiredWithout($message, $attribute, $rule, $parameters)
    {
        return $this->replaceRequiredWith($message, $attribute, $rule, $parameters);
    }

    /**
     * Replace all place-holders for the required_without_all rule.
     *
     * @param  string  $message
     * @param  string  $attribute
     * @param  string  $rule
     * @param  array   $parameters
     * @return string
     */
    protected function replaceRequiredWithoutAll($message, $attribute, $rule, $parameters)
    {
        return $this->replaceRequiredWith($message, $attribute, $rule, $parameters);
    }

    /**
     * Replace all place-holders for the size rule.
     *
     * @param  string  $message
     * @param  string  $attribute
     * @param  string  $rule
     * @param  array   $parameters
     * @return string
     */
    protected function replaceSize($message, $attribute, $rule, $parameters)
    {
        return str_replace(':size', $parameters[0], $message);
    }

    /**
     * Replace all place-holders for the required_if rule.
     *
     * @param  string  $message
     * @param  string  $attribute
     * @param  string  $rule
     * @param  array   $parameters
     * @return string
     */
    protected function replaceRequiredIf($message, $attribute, $rule, $parameters)
    {
        $parameters[1] = $this->getDisplayableValue($parameters[0], Arr::get($this->data, $parameters[0]));

        $parameters[0] = $this->getAttribute($parameters[0]);

        return str_replace([':other', ':value'], $parameters, $message);
    }

    /**
     * Replace all place-holders for the required_unless rule.
     *
     * @param  string  $message
     * @param  string  $attribute
     * @param  string  $rule
     * @param  array   $parameters
     * @return string
     */
    protected function replaceRequiredUnless($message, $attribute, $rule, $parameters)
    {
        $other = $this->getAttribute(array_shift($parameters));

        return str_replace([':other', ':values'], [$other, implode(', ', $parameters)], $message);
    }

    /**
     * Replace all place-holders for the same rule.
     *
     * @param  string  $message
     * @param  string  $attribute
     * @param  string  $rule
     * @param  array   $parameters
     * @return string
     */
    protected function replaceSame($message, $attribute, $rule, $parameters)
    {
        return str_replace(':other', $this->getAttribute($parameters[0]), $message);
    }

    /**
     * Replace all place-holders for the before rule.
     *
     * @param  string  $message
     * @param  string  $attribute
     * @param  string  $rule
     * @param  array   $parameters
     * @return string
     */
    protected function replaceBefore($message, $attribute, $rule, $parameters)
    {
        if (! (strtotime($parameters[0]))) {
            return str_replace(':date', $this->getAttribute($parameters[0]), $message);
        }

        return str_replace(':date', $parameters[0], $message);
    }

    /**
     * Replace all place-holders for the after rule.
     *
     * @param  string  $message
     * @param  string  $attribute
     * @param  string  $rule
     * @param  array   $parameters
     * @return string
     */
    protected function replaceAfter($message, $attribute, $rule, $parameters)
    {
        return $this->replaceBefore($message, $attribute, $rule, $parameters);
    }

    /**
     * Get all attributes.
     *
     * @return array
     */
    public function attributes()
    {
        return array_merge($this->data, $this->files);
    }

    /**
     * Checks if an attribute exists.
     *
     * @param  string  $attribute
     * @return bool
     */
    public function hasAttribute($attribute)
    {
        return Arr::has($this->attributes(), $attribute);
    }

    /**
     * Determine if the given attribute has a rule in the given set.
     *
     * @param  string  $attribute
     * @param  string|array  $rules
     * @return bool
     */
    protected function hasRule($attribute, $rules)
    {
        return ! is_null($this->getRule($attribute, $rules));
    }

    /**
     * Get a rule and its parameters for a given attribute.
     *
     * @param  string  $attribute
     * @param  string|array  $rules
     * @return array|null
     */
    protected function getRule($attribute, $rules)
    {
        if (! array_key_exists($attribute, $this->rules)) {
            return;
        }

        $rules = (array) $rules;

        foreach ($this->rules[$attribute] as $rule) {
            list($rule, $parameters) = $this->parseRule($rule);

            if (in_array($rule, $rules)) {
                return [$rule, $parameters];
            }
        }
    }

    /**
     * Extract the rule name and parameters from a rule.
     *
     * @param  array|string  $rules
     * @return array
     */
    protected function parseRule($rules)
    {
        if (is_array($rules)) {
            $rules = $this->parseArrayRule($rules);
        } else {
            $rules = $this->parseStringRule($rules);
        }

        $rules[0] = $this->normalizeRule($rules[0]);

        return $rules;
    }

    /**
     * Parse an array based rule.
     *
     * @param  array  $rules
     * @return array
     */
    protected function parseArrayRule(array $rules)
    {
        return [Str::studly(trim(Arr::get($rules, 0))), array_slice($rules, 1)];
    }

    /**
     * Parse a string based rule.
     *
     * @param  string  $rules
     * @return array
     */
    protected function parseStringRule($rules)
    {
        $parameters = [];

        // The format for specifying validation rules and parameters follows an
        // easy {rule}:{parameters} formatting convention. For instance the
        // rule "Max:3" states that the value may only be three letters.
        if (strpos($rules, ':') !== false) {
            list($rules, $parameter) = explode(':', $rules, 2);

            $parameters = $this->parseParameters($rules, $parameter);
        }

        return [Str::studly(trim($rules)), $parameters];
    }

    /**
     * Parse a parameter list.
     *
     * @param  string  $rule
     * @param  string  $parameter
     * @return array
     */
    protected function parseParameters($rule, $parameter)
    {
        if (strtolower($rule) == 'regex') {
            return [$parameter];
        }

        return str_getcsv($parameter);
    }

    /**
     * Normalizes a rule so that we can accept short types.
     *
     * @param  string  $rule
     * @return string
     */
    protected function normalizeRule($rule)
    {
        switch ($rule) {
            case 'Int':
                return 'Integer';
            case 'Bool':
                return 'Boolean';
            default:
                return $rule;
        }
    }

    /**
     * Determine if the given rule depends on other fields.
     *
     * @param  string  $rule
     * @return bool
     */
    protected function dependsOnOtherFields($rule)
    {
        return in_array($rule, $this->dependentRules);
    }

    /**
     * Get the numeric keys from an attribute flattened with dot notation.
     *
     * E.g. 'foo.1.bar.2.baz' -> [1, 2]
     *
     * @param  string  $attribute
     * @return array
     */
    protected function getNumericKeys($attribute)
    {
        if (preg_match_all('/\.(\d+)\./', $attribute, $keys)) {
            return $keys[1];
        }

        return [];
    }

    /**
     * Get the explicit part of the attribute name.
     *
     * E.g. 'foo.bar.*.baz' -> 'foo.bar'
     *
<<<<<<< HEAD
     * Allows us to not spin through all of the flattened data for some operations.
     *
     * @param  string  $attribute
     * @return string
     */
    protected function getLeadingExplicitAttributePath($attribute)
    {
        return rtrim(explode('*', $attribute)[0], '.');
    }

    /**
     * Extract data based on the given dot-notated path.
     *
     * Used to extract a sub-section of the data for faster iteration.
=======
     * @param  string  $attribute
     * @return string
     */
    protected function getExplicitAddress($attribute)
    {
        return rtrim(explode('*', $attribute)[0], '.') ?: null;
    }

    /**
     * Extract only the given attribute's values from the data.
>>>>>>> 32b9eb8e
     *
     * @param  string  $attribute
     * @return array
     */
<<<<<<< HEAD
    protected function extractDataFromPath($attribute)
=======
    protected function extractData($attribute)
>>>>>>> 32b9eb8e
    {
        $results = [];

        $value = Arr::get($this->data, $attribute, '__missing__');

        if ($value != '__missing__') {
            Arr::set($results, $attribute, $value);
        }

        return $results;
    }

    /**
     * Replace each field parameter which has asterisks with the given numeric keys.
     *
     * @param  array  $parameters
     * @param  array  $keys
     * @return array
     */
    protected function replaceAsterisksInParameters(array $parameters, array $keys)
    {
        return array_map(function ($field) use ($keys) {
            return $this->replaceAsterisksWithKeys($field, $keys);
        }, $parameters);
    }

    /**
     * Replace asterisks with numeric keys.
     *
     * E.g. 'foo.*.bar.*.baz', [1, 2] -> foo.1.bar.2.baz
     *
     * @param  string  $field
     * @param  array  $keys
     * @return string
     */
    protected function replaceAsterisksWithKeys($field, array $keys)
    {
        return vsprintf(str_replace('*', '%d', $field), $keys);
    }

    /**
     * Get the array of custom validator extensions.
     *
     * @return array
     */
    public function getExtensions()
    {
        return $this->extensions;
    }

    /**
     * Register an array of custom validator extensions.
     *
     * @param  array  $extensions
     * @return void
     */
    public function addExtensions(array $extensions)
    {
        if ($extensions) {
            $keys = array_map('\Illuminate\Support\Str::snake', array_keys($extensions));

            $extensions = array_combine($keys, array_values($extensions));
        }

        $this->extensions = array_merge($this->extensions, $extensions);
    }

    /**
     * Register an array of custom implicit validator extensions.
     *
     * @param  array  $extensions
     * @return void
     */
    public function addImplicitExtensions(array $extensions)
    {
        $this->addExtensions($extensions);

        foreach ($extensions as $rule => $extension) {
            $this->implicitRules[] = Str::studly($rule);
        }
    }

    /**
     * Register a custom validator extension.
     *
     * @param  string  $rule
     * @param  \Closure|string  $extension
     * @return void
     */
    public function addExtension($rule, $extension)
    {
        $this->extensions[Str::snake($rule)] = $extension;
    }

    /**
     * Register a custom implicit validator extension.
     *
     * @param  string   $rule
     * @param  \Closure|string  $extension
     * @return void
     */
    public function addImplicitExtension($rule, $extension)
    {
        $this->addExtension($rule, $extension);

        $this->implicitRules[] = Str::studly($rule);
    }

    /**
     * Get the array of custom validator message replacers.
     *
     * @return array
     */
    public function getReplacers()
    {
        return $this->replacers;
    }

    /**
     * Register an array of custom validator message replacers.
     *
     * @param  array  $replacers
     * @return void
     */
    public function addReplacers(array $replacers)
    {
        if ($replacers) {
            $keys = array_map('\Illuminate\Support\Str::snake', array_keys($replacers));

            $replacers = array_combine($keys, array_values($replacers));
        }

        $this->replacers = array_merge($this->replacers, $replacers);
    }

    /**
     * Register a custom validator message replacer.
     *
     * @param  string  $rule
     * @param  \Closure|string  $replacer
     * @return void
     */
    public function addReplacer($rule, $replacer)
    {
        $this->replacers[Str::snake($rule)] = $replacer;
    }

    /**
     * Get the data under validation.
     *
     * @return array
     */
    public function getData()
    {
        return $this->data;
    }

    /**
     * Set the data under validation.
     *
     * @param  array  $data
     * @return $this
     */
    public function setData(array $data)
    {
        $this->data = $this->parseData($data);

        $this->setRules($this->initialRules);

        return $this;
    }

    /**
     * Get the validation rules.
     *
     * @return array
     */
    public function getRules()
    {
        return $this->rules;
    }

    /**
     * Set the validation rules.
     *
     * @param  array  $rules
     * @return $this
     */
    public function setRules(array $rules)
    {
        $this->initialRules = $rules;

        $this->rules = [];

        $rules = $this->explodeRules($this->initialRules);

        $this->rules = array_merge($this->rules, $rules);

        return $this;
    }

    /**
     * Set the custom attributes on the validator.
     *
     * @param  array  $attributes
     * @return $this
     */
    public function setAttributeNames(array $attributes)
    {
        $this->customAttributes = $attributes;

        return $this;
    }

    /**
     * Set the custom values on the validator.
     *
     * @param  array  $values
     * @return $this
     */
    public function setValueNames(array $values)
    {
        $this->customValues = $values;

        return $this;
    }

    /**
     * Get the files under validation.
     *
     * @return array
     */
    public function getFiles()
    {
        return $this->files;
    }

    /**
     * Set the files under validation.
     *
     * @param  array  $files
     * @return $this
     */
    public function setFiles(array $files)
    {
        $this->files = $files;

        return $this;
    }

    /**
     * Get the Presence Verifier implementation.
     *
     * @return \Illuminate\Validation\PresenceVerifierInterface
     *
     * @throws \RuntimeException
     */
    public function getPresenceVerifier()
    {
        if (! isset($this->presenceVerifier)) {
            throw new RuntimeException('Presence verifier has not been set.');
        }

        return $this->presenceVerifier;
    }

    /**
     * Set the Presence Verifier implementation.
     *
     * @param  \Illuminate\Validation\PresenceVerifierInterface  $presenceVerifier
     * @return void
     */
    public function setPresenceVerifier(PresenceVerifierInterface $presenceVerifier)
    {
        $this->presenceVerifier = $presenceVerifier;
    }

    /**
     * Get the Translator implementation.
     *
     * @return \Symfony\Component\Translation\TranslatorInterface
     */
    public function getTranslator()
    {
        return $this->translator;
    }

    /**
     * Set the Translator implementation.
     *
     * @param  \Symfony\Component\Translation\TranslatorInterface  $translator
     * @return void
     */
    public function setTranslator(TranslatorInterface $translator)
    {
        $this->translator = $translator;
    }

    /**
     * Get the custom messages for the validator.
     *
     * @return array
     */
    public function getCustomMessages()
    {
        return $this->customMessages;
    }

    /**
     * Set the custom messages for the validator.
     *
     * @param  array  $messages
     * @return void
     */
    public function setCustomMessages(array $messages)
    {
        $this->customMessages = array_merge($this->customMessages, $messages);
    }

    /**
     * Get the custom attributes used by the validator.
     *
     * @return array
     */
    public function getCustomAttributes()
    {
        return $this->customAttributes;
    }

    /**
     * Add custom attributes to the validator.
     *
     * @param  array  $customAttributes
     * @return $this
     */
    public function addCustomAttributes(array $customAttributes)
    {
        $this->customAttributes = array_merge($this->customAttributes, $customAttributes);

        return $this;
    }

    /**
     * Get the custom values for the validator.
     *
     * @return array
     */
    public function getCustomValues()
    {
        return $this->customValues;
    }

    /**
     * Add the custom values for the validator.
     *
     * @param  array  $customValues
     * @return $this
     */
    public function addCustomValues(array $customValues)
    {
        $this->customValues = array_merge($this->customValues, $customValues);

        return $this;
    }

    /**
     * Get the fallback messages for the validator.
     *
     * @return array
     */
    public function getFallbackMessages()
    {
        return $this->fallbackMessages;
    }

    /**
     * Set the fallback messages for the validator.
     *
     * @param  array  $messages
     * @return void
     */
    public function setFallbackMessages(array $messages)
    {
        $this->fallbackMessages = $messages;
    }

    /**
     * Get the failed validation rules.
     *
     * @return array
     */
    public function failed()
    {
        return $this->failedRules;
    }

    /**
     * Get the message container for the validator.
     *
     * @return \Illuminate\Support\MessageBag
     */
    public function messages()
    {
        if (! $this->messages) {
            $this->passes();
        }

        return $this->messages;
    }

    /**
     * An alternative more semantic shortcut to the message container.
     *
     * @return \Illuminate\Support\MessageBag
     */
    public function errors()
    {
        return $this->messages();
    }

    /**
     * Get the messages for the instance.
     *
     * @return \Illuminate\Support\MessageBag
     */
    public function getMessageBag()
    {
        return $this->messages();
    }

    /**
     * Set the IoC container instance.
     *
     * @param  \Illuminate\Contracts\Container\Container  $container
     * @return void
     */
    public function setContainer(Container $container)
    {
        $this->container = $container;
    }

    /**
     * Call a custom validator extension.
     *
     * @param  string  $rule
     * @param  array   $parameters
     * @return bool|null
     */
    protected function callExtension($rule, $parameters)
    {
        $callback = $this->extensions[$rule];

        if ($callback instanceof Closure) {
            return call_user_func_array($callback, $parameters);
        } elseif (is_string($callback)) {
            return $this->callClassBasedExtension($callback, $parameters);
        }
    }

    /**
     * Call a class based validator extension.
     *
     * @param  string  $callback
     * @param  array   $parameters
     * @return bool
     */
    protected function callClassBasedExtension($callback, $parameters)
    {
        list($class, $method) = explode('@', $callback);

        return call_user_func_array([$this->container->make($class), $method], $parameters);
    }

    /**
     * Call a custom validator message replacer.
     *
     * @param  string  $message
     * @param  string  $attribute
     * @param  string  $rule
     * @param  array   $parameters
     * @return string|null
     */
    protected function callReplacer($message, $attribute, $rule, $parameters)
    {
        $callback = $this->replacers[$rule];

        if ($callback instanceof Closure) {
            return call_user_func_array($callback, func_get_args());
        } elseif (is_string($callback)) {
            return $this->callClassBasedReplacer($callback, $message, $attribute, $rule, $parameters);
        }
    }

    /**
     * Call a class based validator message replacer.
     *
     * @param  string  $callback
     * @param  string  $message
     * @param  string  $attribute
     * @param  string  $rule
     * @param  array   $parameters
     * @return string
     */
    protected function callClassBasedReplacer($callback, $message, $attribute, $rule, $parameters)
    {
        list($class, $method) = explode('@', $callback);

        return call_user_func_array([$this->container->make($class), $method], array_slice(func_get_args(), 1));
    }

    /**
     * Require a certain number of parameters to be present.
     *
     * @param  int    $count
     * @param  array  $parameters
     * @param  string  $rule
     * @return void
     *
     * @throws \InvalidArgumentException
     */
    protected function requireParameterCount($count, $parameters, $rule)
    {
        if (count($parameters) < $count) {
            throw new InvalidArgumentException("Validation rule $rule requires at least $count parameters.");
        }
    }

    /**
     * Handle dynamic calls to class methods.
     *
     * @param  string  $method
     * @param  array   $parameters
     * @return mixed
     *
     * @throws \BadMethodCallException
     */
    public function __call($method, $parameters)
    {
        $rule = Str::snake(substr($method, 8));

        if (isset($this->extensions[$rule])) {
            return $this->callExtension($rule, $parameters);
        }

        throw new BadMethodCallException("Method [$method] does not exist.");
    }
}<|MERGE_RESOLUTION|>--- conflicted
+++ resolved
@@ -323,15 +323,9 @@
      */
     protected function initializeAttributeOnData($attribute)
     {
-<<<<<<< HEAD
         $explicitPath = $this->getLeadingExplicitAttributePath($attribute);
 
         $data = $this->extractDataFromPath($explicitPath);
-=======
-        $explicitAddress = $this->getExplicitAddress($attribute);
-
-        $data = $this->extractData($explicitAddress);
->>>>>>> 32b9eb8e
 
         if (! Str::contains($attribute, '*') || Str::endsWith($attribute, '*')) {
             return $data;
@@ -901,15 +895,9 @@
     {
         $this->requireParameterCount(1, $parameters, 'in_array');
 
-<<<<<<< HEAD
         $explicitPath = $this->getLeadingExplicitAttributePath($parameters[0]);
 
         $attributeData = $this->extractDataFromPath($explicitPath);
-=======
-        $explicitAddress = $this->getExplicitAddress($parameters[0]);
-
-        $attributeData = $this->extractData($explicitAddress);
->>>>>>> 32b9eb8e
 
         $otherValues = Arr::where(Arr::dot($attributeData), function ($key) use ($parameters) {
             return Str::is($parameters[0], $key);
@@ -1248,15 +1236,9 @@
     {
         $attributeName = $this->getPrimaryAttribute($attribute);
 
-<<<<<<< HEAD
         $explicitPath = $this->getLeadingExplicitAttributePath($attributeName);
 
         $attributeData = $this->extractDataFromPath($explicitPath);
-=======
-        $explicitAddress = $this->getExplicitAddress($attributeName);
-
-        $attributeData = $this->extractData($explicitAddress);
->>>>>>> 32b9eb8e
 
         $data = Arr::where(Arr::dot($attributeData), function ($key) use ($attribute, $attributeName) {
             return $key != $attribute && Str::is($attributeName, $key);
@@ -2597,7 +2579,6 @@
      *
      * E.g. 'foo.bar.*.baz' -> 'foo.bar'
      *
-<<<<<<< HEAD
      * Allows us to not spin through all of the flattened data for some operations.
      *
      * @param  string  $attribute
@@ -2605,34 +2586,18 @@
      */
     protected function getLeadingExplicitAttributePath($attribute)
     {
-        return rtrim(explode('*', $attribute)[0], '.');
+        return rtrim(explode('*', $attribute)[0], '.') ?: null;
     }
 
     /**
      * Extract data based on the given dot-notated path.
      *
      * Used to extract a sub-section of the data for faster iteration.
-=======
-     * @param  string  $attribute
-     * @return string
-     */
-    protected function getExplicitAddress($attribute)
-    {
-        return rtrim(explode('*', $attribute)[0], '.') ?: null;
-    }
-
-    /**
-     * Extract only the given attribute's values from the data.
->>>>>>> 32b9eb8e
      *
      * @param  string  $attribute
      * @return array
      */
-<<<<<<< HEAD
     protected function extractDataFromPath($attribute)
-=======
-    protected function extractData($attribute)
->>>>>>> 32b9eb8e
     {
         $results = [];
 
