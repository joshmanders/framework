<?php

namespace Illuminate\Mail\Transport;

use Swift_Mime_Message;
use GuzzleHttp\ClientInterface;

class SparkPostTransport extends Transport
{
    /**
     * Guzzle client instance.
     *
     * @var \GuzzleHttp\ClientInterface
     */
    protected $client;

    /**
     * The SparkPost API key.
     *
     * @var string
     */
    protected $key;

    /**
     * Create a new SparkPost transport instance.
     *
     * @param  \GuzzleHttp\ClientInterface  $client
     * @param  string  $key
     * @return void
     */
    public function __construct(ClientInterface $client, $key)
    {
        $this->client = $client;
        $this->key = $key;
    }

    /**
     * {@inheritdoc}
     */
    public function send(Swift_Mime_Message $message, &$failedRecipients = null)
    {
        $this->beforeSendPerformed($message);

        $recipients = $this->getRecipients($message);

        $message->setBcc([]);

        $options = [
            'headers' => [
                'Authorization' => $this->key,
            ],
            'json' => [
                'recipients' => $recipients,
                'content' => [
                    'email_rfc822' => $message->toString(),
                ],
            ],
        ];

<<<<<<< HEAD
        if ($attachments = $message->getChildren()) {
            $options['json']['content']['attachments'] = array_map(function ($attachment) {
                return [
                    'type' => $attachment->getContentType(),
                    'name' => $attachment->getFileName(),
                    'data' => Swift_Encoding::getBase64Encoding()->encodeString($attachment->getBody()),
                ];
            }, $attachments);
        }

        $this->client->post('https://api.sparkpost.com/api/v1/transmissions', $options);

        return $this->numberOfRecipients($message);
=======
        return $this->client->post('https://api.sparkpost.com/api/v1/transmissions', $options);
>>>>>>> 8fb89c61
    }

    /**
     * Get all the addresses this message should be sent to.
     *
     * Note that SparkPost still respects CC, BCC headers in raw message itself.
     *
     * @param  \Swift_Mime_Message $message
     * @return array
     */
    protected function getRecipients(Swift_Mime_Message $message)
    {
        $to = [];

        if ($message->getTo()) {
            $to = array_merge($to, array_keys($message->getTo()));
        }

        if ($message->getCc()) {
            $to = array_merge($to, array_keys($message->getCc()));
        }

        if ($message->getBcc()) {
            $to = array_merge($to, array_keys($message->getBcc()));
        }

        $recipients = array_map(function ($address) {
            return compact('address');
        }, $to);

        return $recipients;
    }

    /**
     * Get the API key being used by the transport.
     *
     * @return string
     */
    public function getKey()
    {
        return $this->key;
    }

    /**
     * Set the API key being used by the transport.
     *
     * @param  string  $key
     * @return string
     */
    public function setKey($key)
    {
        return $this->key = $key;
    }
}<|MERGE_RESOLUTION|>--- conflicted
+++ resolved
@@ -57,23 +57,9 @@
             ],
         ];
 
-<<<<<<< HEAD
-        if ($attachments = $message->getChildren()) {
-            $options['json']['content']['attachments'] = array_map(function ($attachment) {
-                return [
-                    'type' => $attachment->getContentType(),
-                    'name' => $attachment->getFileName(),
-                    'data' => Swift_Encoding::getBase64Encoding()->encodeString($attachment->getBody()),
-                ];
-            }, $attachments);
-        }
-
         $this->client->post('https://api.sparkpost.com/api/v1/transmissions', $options);
 
         return $this->numberOfRecipients($message);
-=======
-        return $this->client->post('https://api.sparkpost.com/api/v1/transmissions', $options);
->>>>>>> 8fb89c61
     }
 
     /**
