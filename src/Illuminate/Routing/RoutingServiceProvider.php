<?php

namespace Illuminate\Routing;

use Illuminate\Contracts\Container\BindingResolutionException;
use Illuminate\Contracts\Routing\ResponseFactory as ResponseFactoryContract;
use Illuminate\Contracts\Routing\UrlGenerator as UrlGeneratorContract;
use Illuminate\Contracts\View\Factory as ViewFactoryContract;
use Illuminate\Routing\Contracts\ControllerDispatcher as ControllerDispatcherContract;
use Illuminate\Support\ServiceProvider;
use Nyholm\Psr7\Factory\Psr17Factory;
use Nyholm\Psr7\Response as PsrResponse;
use Psr\Http\Message\ResponseInterface;
use Psr\Http\Message\ServerRequestInterface;
use Symfony\Bridge\PsrHttpMessage\Factory\PsrHttpFactory;

class RoutingServiceProvider extends ServiceProvider
{
    /**
     * Register the service provider.
     *
     * @return void
     */
    public function register()
    {
        $this->registerRouter();
        $this->registerUrlGenerator();
        $this->registerRedirector();
        $this->registerPsrRequest();
        $this->registerPsrResponse();
        $this->registerResponseFactory();
        $this->registerControllerDispatcher();
    }

    /**
     * Register the router instance.
     *
     * @return void
     */
    protected function registerRouter()
    {
        $this->app->singleton('router', function ($app) {
            return new Router($app['events'], $app);
        });
    }

    /**
     * Register the URL generator service.
     *
     * @return void
     */
    protected function registerUrlGenerator()
    {
        $this->app->singleton('url', function ($app) {
            $routes = $app['router']->getRoutes();

            // The URL generator needs the route collection that exists on the router.
            // Keep in mind this is an object, so we're passing by references here
            // and all the registered routes will be available to the generator.
            $app->instance('routes', $routes);

            return new UrlGenerator(
                $routes, $app->rebinding(
                    'request', $this->requestRebinder()
                ), $app['config']['app.asset_url']
            );
        });

        $this->app->extend('url', function (UrlGeneratorContract $url, $app) {
            // Next we will set a few service resolvers on the URL generator so it can
            // get the information it needs to function. This just provides some of
            // the convenience features to this URL generator like "signed" URLs.
            $url->setSessionResolver(function () {
                return $this->app['session'] ?? null;
            });

            $url->setKeyResolver(function () {
                return $this->app->make('config')->get('app.key');
            });

            // If the route collection is "rebound", for example, when the routes stay
            // cached for the application, we will need to rebind the routes on the
            // URL generator instance so it has the latest version of the routes.
            $app->rebinding('routes', function ($app, $routes) {
                $app['url']->setRoutes($routes);
            });

            return $url;
        });
    }

    /**
     * Get the URL generator request rebinder.
     *
     * @return \Closure
     */
    protected function requestRebinder()
    {
        return function ($app, $request) {
            $app['url']->setRequest($request);
        };
    }

    /**
     * Register the Redirector service.
     *
     * @return void
     */
    protected function registerRedirector()
    {
        $this->app->singleton('redirect', function ($app) {
            $redirector = new Redirector($app['url']);

            // If the session is set on the application instance, we'll inject it into
            // the redirector instance. This allows the redirect responses to allow
            // for the quite convenient "with" methods that flash to the session.
            if (isset($app['session.store'])) {
                $redirector->setSession($app['session.store']);
            }

            return $redirector;
        });
    }

    /**
     * Register a binding for the PSR-7 request implementation.
     *
     * @return void
     */
    protected function registerPsrRequest()
    {
        $this->app->bind(ServerRequestInterface::class, function ($app) {
            if (class_exists(Psr17Factory::class) && class_exists(PsrHttpFactory::class)) {
                $psr17Factory = new Psr17Factory;

                return (new PsrHttpFactory($psr17Factory, $psr17Factory, $psr17Factory, $psr17Factory))
                    ->createRequest($app->make('request'));
            }

<<<<<<< HEAD
            throw new Exception('Unable to resolve PSR request. Please install symfony/psr-http-message-bridge and nyholm/psr7.');
=======
            if (class_exists(ServerRequestFactory::class) && class_exists(DiactorosFactory::class)) {
                return (new DiactorosFactory)->createRequest($app->make('request'));
            }

            throw new BindingResolutionException('Unable to resolve PSR request. Please install symfony/psr-http-message-bridge and nyholm/psr7.');
>>>>>>> fbb9b17b
        });
    }

    /**
     * Register a binding for the PSR-7 response implementation.
     *
     * @return void
     */
    protected function registerPsrResponse()
    {
        $this->app->bind(ResponseInterface::class, function () {
            if (class_exists(PsrResponse::class)) {
                return new PsrResponse;
            }

            throw new BindingResolutionException('Unable to resolve PSR response. Please install nyholm/psr7.');
        });
    }

    /**
     * Register the response factory implementation.
     *
     * @return void
     */
    protected function registerResponseFactory()
    {
        $this->app->singleton(ResponseFactoryContract::class, function ($app) {
            return new ResponseFactory($app[ViewFactoryContract::class], $app['redirect']);
        });
    }

    /**
     * Register the controller dispatcher.
     *
     * @return void
     */
    protected function registerControllerDispatcher()
    {
        $this->app->singleton(ControllerDispatcherContract::class, function ($app) {
            return new ControllerDispatcher($app);
        });
    }
}<|MERGE_RESOLUTION|>--- conflicted
+++ resolved
@@ -137,15 +137,7 @@
                     ->createRequest($app->make('request'));
             }
 
-<<<<<<< HEAD
-            throw new Exception('Unable to resolve PSR request. Please install symfony/psr-http-message-bridge and nyholm/psr7.');
-=======
-            if (class_exists(ServerRequestFactory::class) && class_exists(DiactorosFactory::class)) {
-                return (new DiactorosFactory)->createRequest($app->make('request'));
-            }
-
             throw new BindingResolutionException('Unable to resolve PSR request. Please install symfony/psr-http-message-bridge and nyholm/psr7.');
->>>>>>> fbb9b17b
         });
     }
 
