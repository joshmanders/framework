<?php

namespace Illuminate\Queue;

use Exception;
use Throwable;
use Illuminate\Contracts\Events\Dispatcher;
use Illuminate\Contracts\Debug\ExceptionHandler;
use Symfony\Component\Debug\Exception\FatalThrowableError;
use Illuminate\Contracts\Cache\Repository as CacheContract;

class Worker
{
    /**
     * The queue manager instance.
     *
     * @var \Illuminate\Queue\QueueManager
     */
    protected $manager;

    /**
     * The event dispatcher instance.
     *
     * @var \Illuminate\Contracts\Events\Dispatcher
     */
    protected $events;

    /**
     * The cache repository implementation.
     *
     * @var \Illuminate\Contracts\Cache\Repository
     */
    protected $cache;

    /**
     * The exception handler instance.
     *
     * @var \Illuminate\Foundation\Exceptions\Handler
     */
    protected $exceptions;

    /**
     * Create a new queue worker.
     *
     * @param  \Illuminate\Queue\QueueManager  $manager
     * @param  \Illuminate\Contracts\Events\Dispatcher  $events
     * @param  \Illuminate\Contracts\Debug\ExceptionHandler  $exceptions
     * @return void
     */
    public function __construct(QueueManager $manager,
                                Dispatcher $events,
                                ExceptionHandler $exceptions)
    {
        $this->events = $events;
        $this->manager = $manager;
        $this->exceptions = $exceptions;
    }

    /**
     * Listen to the given queue in a loop.
     *
     * @param  string  $connectionName
     * @param  string  $queue
     * @param  \Illuminate\Queue\WorkerOptions  $options
     * @return void
     */
    public function daemon($connectionName, $queue, WorkerOptions $options)
    {
        $lastRestart = $this->getTimestampOfLastQueueRestart();

        while (true) {
            $job = $this->getNextJob(
                $this->manager->connection($connectionName), $queue
            );

<<<<<<< HEAD
            $this->registerTimeoutHandler($job, $options);

            if ($job && $this->daemonShouldRun()) {
                $this->runJob($job, $connectionName, $options);
=======
            if ($this->daemonShouldRun($options)) {
                $this->runNextJob($connectionName, $queue, $options);
>>>>>>> 14d58de0
            } else {
                $this->sleep($options->sleep);
            }

            if ($this->memoryExceeded($options->memory) ||
                $this->queueShouldRestart($lastRestart)) {
                $this->stop();
            }
        }
    }

    /**
     * Register the worker timeout handler (PHP 7.1+).
     *
     * @param  \Illuminate\Contracts\Queue\Job|null  $job
     * @param  WorkerOptions  $options
     * @return void
     */
    protected function registerTimeoutHandler($job, WorkerOptions $options)
    {
        if ($options->timeout == 0 || version_compare(PHP_VERSION, '7.1.0') < 0 || ! extension_loaded('pcntl')) {
            return;
        }

        $timeout = $job && ! is_null($job->timeout()) ? $job->timeout() : $options->timeout;

        pcntl_async_signals(true);

        pcntl_signal(SIGALRM, function () {
            $this->exceptions->report(new TimeoutException('A queue worker timed out while processing a job.'));

            exit(1);
        });

        pcntl_alarm($timeout + $options->sleep);
    }

    /**
     * Determine if the daemon should process on this iteration.
     *
     * @param  WorkerOptions  $options
     * @return bool
     */
    protected function daemonShouldRun(WorkerOptions $options)
    {
        if (($this->manager->isDownForMaintenance() && ! $options->force) ||
            $this->events->until('illuminate.queue.looping') === false) {
            // If the application is down for maintenance or doesn't want the queues to run
            // we will sleep for one second just in case the developer has it set to not
            // sleep at all. This just prevents CPU from maxing out in this situation.
            $this->sleep(1);

            return false;
        }

        return true;
    }

    /**
     * Process the next job on the queue.
     *
     * @param  string  $connectionName
     * @param  string  $queue
     * @param  \Illuminate\Queue\WorkerOptions  $options
     * @return void
     */
    public function runNextJob($connectionName, $queue, WorkerOptions $options)
    {
        $job = $this->getNextJob(
            $this->manager->connection($connectionName), $queue
        );

        // If we're able to pull a job off of the stack, we will process it and then return
        // from this method. If there is no job on the queue, we will "sleep" the worker
        // for the specified number of seconds, then keep processing jobs after sleep.
        if ($job) {
            return $this->runJob($job, $connectionName, $options);
        }

        $this->sleep($options->sleep);
    }

    /**
     * Process the given job.
     *
     * @param  \Illuminate\Contracts\Queue\Job  $job
     * @param  string  $connectionName
     * @param  \Illuminate\Queue\WorkerOptions  $options
     * @return void
     */
    protected function runJob($job, $connectionName, WorkerOptions $options)
    {
        try {
            return $this->process(
                $connectionName, $job, $options
            );
        } catch (Exception $e) {
            $this->exceptions->report($e);
        } catch (Throwable $e) {
            $this->exceptions->report(new FatalThrowableError($e));
        }
    }

    /**
     * Get the next job from the queue connection.
     *
     * @param  \Illuminate\Contracts\Queue\Queue  $connection
     * @param  string  $queue
     * @return \Illuminate\Contracts\Queue\Job|null
     */
    protected function getNextJob($connection, $queue)
    {
        try {
            foreach (explode(',', $queue) as $queue) {
                if (! is_null($job = $connection->pop($queue))) {
                    return $job;
                }
            }
        } catch (Exception $e) {
            $this->exceptions->report($e);
        } catch (Throwable $e) {
            $this->exceptions->report(new FatalThrowableError($e));
        }
    }

    /**
     * Process a given job from the queue.
     *
     * @param  string  $connectionName
     * @param  \Illuminate\Contracts\Queue\Job  $job
     * @param  \Illuminate\Queue\WorkerOptions  $options
     * @return void
     *
     * @throws \Throwable
     */
    public function process($connectionName, $job, WorkerOptions $options)
    {
        try {
            $this->raiseBeforeJobEvent($connectionName, $job);

            $this->markJobAsFailedIfAlreadyExceedsMaxAttempts(
                $connectionName, $job, (int) $options->maxTries
            );

            // Here we will fire off the job and let it process. We will catch any exceptions so
            // they can be reported to the developers logs, etc. Once the job is finished the
            // proper events will be fired to let any listeners know this job has finished.
            $job->fire();

            $this->raiseAfterJobEvent($connectionName, $job);
        } catch (Exception $e) {
            $this->handleJobException($connectionName, $job, $options, $e);
        } catch (Throwable $e) {
            $this->handleJobException(
                $connectionName, $job, $options, new FatalThrowableError($e)
            );
        }
    }

    /**
     * Handle an exception that occurred while the job was running.
     *
     * @param  string  $connectionName
     * @param  \Illuminate\Contracts\Queue\Job  $job
     * @param  \Illuminate\Queue\WorkerOptions  $options
     * @param  \Exception  $e
     * @return void
     *
     * @throws \Exception
     */
    protected function handleJobException($connectionName, $job, WorkerOptions $options, $e)
    {
        // If we catch an exception, we will attempt to release the job back onto the queue
        // so it is not lost entirely. This'll let the job be retried at a later time by
        // another listener (or this same one). We will re-throw this exception after.
        try {
            $this->markJobAsFailedIfHasExceededMaxAttempts(
                $connectionName, $job, (int) $options->maxTries, $e
            );

            $this->raiseExceptionOccurredJobEvent(
                $connectionName, $job, $e
            );
        } finally {
            if (! $job->isDeleted()) {
                $job->release($options->delay);
            }
        }

        throw $e;
    }

    /**
     * Mark the given job as failed if it has exceeded the maximum allowed attempts.
     *
     * This will likely be because the job previously exceeded a timeout.
     *
     * @param  string  $connectionName
     * @param  \Illuminate\Contracts\Queue\Job  $job
     * @param  int  $maxTries
     * @return void
     */
    protected function markJobAsFailedIfAlreadyExceedsMaxAttempts($connectionName, $job, $maxTries)
    {
        $maxTries = ! is_null($job->maxTries()) ? $job->maxTries() : $maxTries;

        if ($maxTries === 0 || $job->attempts() <= $maxTries) {
            return;
        }

        $e = new MaxAttemptsExceededException(
            'A queued job has been attempted too many times. The job may have previously timed out.'
        );

        $this->failJob($connectionName, $job, $e);

        throw $e;
    }

    /**
     * Mark the given job as failed if it has exceeded the maximum allowed attempts.
     *
     * @param  string  $connectionName
     * @param  \Illuminate\Contracts\Queue\Job  $job
     * @param  int  $maxTries
     * @param  \Exception  $e
     * @return void
     */
    protected function markJobAsFailedIfHasExceededMaxAttempts(
        $connectionName, $job, $maxTries, $e
    ) {
        $maxTries = ! is_null($job->maxTries()) ? $job->maxTries() : $maxTries;

        if ($maxTries === 0 || $job->attempts() < $maxTries) {
            return;
        }

        $this->failJob($connectionName, $job, $e);
    }

    /**
     * Mark the given job as failed and raise the relevant event.
     *
     * @param  string  $connectionName
     * @param  \Illuminate\Contracts\Queue\Job  $job
     * @param  \Exception  $e
     * @return void
     */
    protected function failJob($connectionName, $job, $e)
    {
        if ($job->isDeleted()) {
            return;
        }

        try {
            // If the job has failed, we will delete it, call the "failed" method and then call
            // an event indicating the job has failed so it can be logged if needed. This is
            // to allow every developer to better keep monitor of their failed queue jobs.
            $job->delete();

            $job->failed($e);
        } finally {
            $this->raiseFailedJobEvent($connectionName, $job, $e);
        }
    }

    /**
     * Raise the before queue job event.
     *
     * @param  string  $connectionName
     * @param  \Illuminate\Contracts\Queue\Job  $job
     * @return void
     */
    protected function raiseBeforeJobEvent($connectionName, $job)
    {
        $this->events->fire(new Events\JobProcessing(
            $connectionName, $job
        ));
    }

    /**
     * Raise the after queue job event.
     *
     * @param  string  $connectionName
     * @param  \Illuminate\Contracts\Queue\Job  $job
     * @return void
     */
    protected function raiseAfterJobEvent($connectionName, $job)
    {
        $this->events->fire(new Events\JobProcessed(
            $connectionName, $job
        ));
    }

    /**
     * Raise the exception occurred queue job event.
     *
     * @param  string  $connectionName
     * @param  \Illuminate\Contracts\Queue\Job  $job
     * @param  \Exception  $e
     * @return void
     */
    protected function raiseExceptionOccurredJobEvent($connectionName, $job, $e)
    {
        $this->events->fire(new Events\JobExceptionOccurred(
            $connectionName, $job, $e
        ));
    }

    /**
     * Raise the failed queue job event.
     *
     * @param  string  $connectionName
     * @param  \Illuminate\Contracts\Queue\Job  $job
     * @param  \Exception  $e
     * @return void
     */
    protected function raiseFailedJobEvent($connectionName, $job, $e)
    {
        $this->events->fire(new Events\JobFailed(
            $connectionName, $job, $e
        ));
    }

    /**
     * Determine if the memory limit has been exceeded.
     *
     * @param  int   $memoryLimit
     * @return bool
     */
    public function memoryExceeded($memoryLimit)
    {
        return (memory_get_usage() / 1024 / 1024) >= $memoryLimit;
    }

    /**
     * Stop listening and bail out of the script.
     *
     * @return void
     */
    public function stop()
    {
        $this->events->fire(new Events\WorkerStopping);

        die;
    }

    /**
     * Sleep the script for a given number of seconds.
     *
     * @param  int   $seconds
     * @return void
     */
    public function sleep($seconds)
    {
        sleep($seconds);
    }

    /**
     * Get the last queue restart timestamp, or null.
     *
     * @return int|null
     */
    protected function getTimestampOfLastQueueRestart()
    {
        if ($this->cache) {
            return $this->cache->get('illuminate:queue:restart');
        }
    }

    /**
     * Determine if the queue worker should restart.
     *
     * @param  int|null  $lastRestart
     * @return bool
     */
    protected function queueShouldRestart($lastRestart)
    {
        return $this->getTimestampOfLastQueueRestart() != $lastRestart;
    }

    /**
     * Set the cache repository implementation.
     *
     * @param  \Illuminate\Contracts\Cache\Repository  $cache
     * @return void
     */
    public function setCache(CacheContract $cache)
    {
        $this->cache = $cache;
    }

    /**
     * Get the queue manager instance.
     *
     * @return \Illuminate\Queue\QueueManager
     */
    public function getManager()
    {
        return $this->manager;
    }

    /**
     * Set the queue manager instance.
     *
     * @param  \Illuminate\Queue\QueueManager  $manager
     * @return void
     */
    public function setManager(QueueManager $manager)
    {
        $this->manager = $manager;
    }
}<|MERGE_RESOLUTION|>--- conflicted
+++ resolved
@@ -73,15 +73,10 @@
                 $this->manager->connection($connectionName), $queue
             );
 
-<<<<<<< HEAD
             $this->registerTimeoutHandler($job, $options);
 
-            if ($job && $this->daemonShouldRun()) {
+            if ($job && $this->daemonShouldRun($options)) {
                 $this->runJob($job, $connectionName, $options);
-=======
-            if ($this->daemonShouldRun($options)) {
-                $this->runNextJob($connectionName, $queue, $options);
->>>>>>> 14d58de0
             } else {
                 $this->sleep($options->sleep);
             }
