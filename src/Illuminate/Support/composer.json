--- conflicted
+++ resolved
@@ -17,13 +17,8 @@
         "php": ">=5.5.9",
         "ext-mbstring": "*",
         "doctrine/inflector": "~1.0",
-<<<<<<< HEAD
         "illuminate/contracts": "5.2.*",
-        "paragonie/random_compat": "~1.3"
-=======
-        "danielstjules/stringy": "~1.8",
         "paragonie/random_compat": "~1.4"
->>>>>>> 4a63faa4
     },
     "autoload": {
         "psr-4": {
