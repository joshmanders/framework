<?php

namespace Illuminate\Database\Query\Grammars;

use Illuminate\Support\Str;
use Illuminate\Database\Query\Builder;

class MySqlGrammar extends Grammar
{
    /**
     * The grammar specific operators.
     *
     * @var array
     */
    protected $operators = ['sounds like'];

    /**
<<<<<<< HEAD
=======
     * The components that make up a select clause.
     *
     * @var array
     */
    protected $selectComponents = [
        'aggregate',
        'columns',
        'from',
        'joins',
        'wheres',
        'groups',
        'havings',
        'orders',
        'limit',
        'offset',
        'lock',
    ];

    /**
     * Compile a select query into SQL.
     *
     * @param  \Illuminate\Database\Query\Builder  $query
     * @return string
     */
    public function compileSelect(Builder $query)
    {
        if ($query->unions && $query->aggregate) {
            return $this->compileUnionAggregate($query);
        }

        $sql = parent::compileSelect($query);

        if ($query->unions) {
            $sql = '('.$sql.') '.$this->compileUnions($query);
        }

        return $sql;
    }

    /**
     * Compile an insert ignore statement into SQL.
     *
     * @param  \Illuminate\Database\Query\Builder  $query
     * @param  array  $values
     * @return string
     */
    public function compileInsertOrIgnore(Builder $query, array $values)
    {
        return Str::replaceFirst('insert', 'insert ignore', $this->compileInsert($query, $values));
    }

    /**
>>>>>>> 70a3fba6
     * Compile a "JSON contains" statement into SQL.
     *
     * @param  string  $column
     * @param  string  $value
     * @return string
     */
    protected function compileJsonContains($column, $value)
    {
        [$field, $path] = $this->wrapJsonFieldAndPath($column);

        return 'json_contains('.$field.', '.$value.$path.')';
    }

    /**
     * Compile a "JSON length" statement into SQL.
     *
     * @param  string  $column
     * @param  string  $operator
     * @param  string  $value
     * @return string
     */
    protected function compileJsonLength($column, $operator, $value)
    {
        [$field, $path] = $this->wrapJsonFieldAndPath($column);

        return 'json_length('.$field.$path.') '.$operator.' '.$value;
    }

    /**
     * Compile the random statement into SQL.
     *
     * @param  string  $seed
     * @return string
     */
    public function compileRandom($seed)
    {
        return 'RAND('.$seed.')';
    }

    /**
     * Compile the lock into SQL.
     *
     * @param  \Illuminate\Database\Query\Builder  $query
     * @param  bool|string  $value
     * @return string
     */
    protected function compileLock(Builder $query, $value)
    {
        if (! is_string($value)) {
            return $value ? 'for update' : 'lock in share mode';
        }

        return $value;
    }

    /**
     * Compile an insert statement into SQL.
     *
     * @param  \Illuminate\Database\Query\Builder  $query
     * @param  array  $values
     * @return string
     */
    public function compileInsert(Builder $query, array $values)
    {
        if (empty($values)) {
            $values = [[]];
        }

        return parent::compileInsert($query, $values);
    }

    /**
     * Compile the columns for an update statement.
     *
     * @param  \Illuminate\Database\Query\Builder  $query
     * @param  array  $values
     * @return string
     */
    protected function compileUpdateColumns(Builder $query, array $values)
    {
        return collect($values)->map(function ($value, $key) {
            if ($this->isJsonSelector($key)) {
                return $this->compileJsonUpdateColumn($key, $value);
            }

            return $this->wrap($key).' = '.$this->parameter($value);
        })->implode(', ');
    }

    /**
     * Prepare a JSON column being updated using the JSON_SET function.
     *
     * @param  string  $key
     * @param  mixed  $value
     * @return string
     */
    protected function compileJsonUpdateColumn($key, $value)
    {
        if (is_bool($value)) {
            $value = $value ? 'true' : 'false';
        } elseif (is_array($value)) {
            $value = 'cast(? as json)';
        } else {
            $value = $this->parameter($value);
        }

        [$field, $path] = $this->wrapJsonFieldAndPath($key);

        return "{$field} = json_set({$field}{$path}, {$value})";
    }

    /**
     * Compile an update statement without joins into SQL.
     *
     * @param  \Illuminate\Database\Query\Builder  $query
     * @param  string  $table
     * @param  string  $columns
     * @param  string  $where
     * @return string
     */
    protected function compileUpdateWithoutJoins(Builder $query, $table, $columns, $where)
    {
        $sql = parent::compileUpdateWithoutJoins($query, $table, $columns, $where);

        if (! empty($query->orders)) {
            $sql .= ' '.$this->compileOrders($query, $query->orders);
        }

        if (isset($query->limit)) {
            $sql .= ' '.$this->compileLimit($query, $query->limit);
        }

        return $sql;
    }

    /**
     * Prepare the bindings for an update statement.
     *
     * Booleans, integers, and doubles are inserted into JSON updates as raw values.
     *
     * @param  array  $bindings
     * @param  array  $values
     * @return array
     */
    public function prepareBindingsForUpdate(array $bindings, array $values)
    {
        $values = collect($values)->reject(function ($value, $column) {
            return $this->isJsonSelector($column) && is_bool($value);
        })->map(function ($value) {
            return is_array($value) ? json_encode($value) : $value;
        })->all();

        return parent::prepareBindingsForUpdate($bindings, $values);
    }

    /**
     * Compile a delete query that does not use joins.
     *
     * @param  \Illuminate\Database\Query\Builder  $query
     * @param  string  $table
     * @param  string  $where
     * @return string
     */
    protected function compileDeleteWithoutJoins(Builder $query, $table, $where)
    {
        $sql = parent::compileDeleteWithoutJoins($query, $table, $where);

        // When using MySQL, delete statements may contain order by statements and limits
        // so we will compile both of those here. Once we have finished compiling this
        // we will return the completed SQL statement so it will be executed for us.
        if (! empty($query->orders)) {
            $sql .= ' '.$this->compileOrders($query, $query->orders);
        }

        if (isset($query->limit)) {
            $sql .= ' '.$this->compileLimit($query, $query->limit);
        }

        return $sql;
    }

    /**
     * Wrap a single string in keyword identifiers.
     *
     * @param  string  $value
     * @return string
     */
    protected function wrapValue($value)
    {
        return $value === '*' ? $value : '`'.str_replace('`', '``', $value).'`';
    }

    /**
     * Wrap the given JSON selector.
     *
     * @param  string  $value
     * @return string
     */
    protected function wrapJsonSelector($value)
    {
        [$field, $path] = $this->wrapJsonFieldAndPath($value);

        return 'json_unquote(json_extract('.$field.$path.'))';
    }

    /**
     * Wrap the given JSON selector for boolean values.
     *
     * @param  string  $value
     * @return string
     */
    protected function wrapJsonBooleanSelector($value)
    {
        [$field, $path] = $this->wrapJsonFieldAndPath($value);

        return 'json_extract('.$field.$path.')';
    }
}<|MERGE_RESOLUTION|>--- conflicted
+++ resolved
@@ -15,48 +15,6 @@
     protected $operators = ['sounds like'];
 
     /**
-<<<<<<< HEAD
-=======
-     * The components that make up a select clause.
-     *
-     * @var array
-     */
-    protected $selectComponents = [
-        'aggregate',
-        'columns',
-        'from',
-        'joins',
-        'wheres',
-        'groups',
-        'havings',
-        'orders',
-        'limit',
-        'offset',
-        'lock',
-    ];
-
-    /**
-     * Compile a select query into SQL.
-     *
-     * @param  \Illuminate\Database\Query\Builder  $query
-     * @return string
-     */
-    public function compileSelect(Builder $query)
-    {
-        if ($query->unions && $query->aggregate) {
-            return $this->compileUnionAggregate($query);
-        }
-
-        $sql = parent::compileSelect($query);
-
-        if ($query->unions) {
-            $sql = '('.$sql.') '.$this->compileUnions($query);
-        }
-
-        return $sql;
-    }
-
-    /**
      * Compile an insert ignore statement into SQL.
      *
      * @param  \Illuminate\Database\Query\Builder  $query
@@ -69,7 +27,6 @@
     }
 
     /**
->>>>>>> 70a3fba6
      * Compile a "JSON contains" statement into SQL.
      *
      * @param  string  $column
