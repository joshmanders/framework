<?php

namespace Illuminate\Database\Query;

use Closure;
use RuntimeException;
use BadMethodCallException;
use Illuminate\Support\Arr;
use Illuminate\Support\Str;
use InvalidArgumentException;
use Illuminate\Support\Collection;
use Illuminate\Pagination\Paginator;
use Illuminate\Support\Traits\Macroable;
use Illuminate\Contracts\Support\Arrayable;
use Illuminate\Database\ConnectionInterface;
use Illuminate\Database\Query\Grammars\Grammar;
use Illuminate\Pagination\LengthAwarePaginator;
use Illuminate\Database\Query\Processors\Processor;

class Builder
{
    use Macroable {
        __call as macroCall;
    }

    /**
     * The database connection instance.
     *
     * @var \Illuminate\Database\Connection
     */
    protected $connection;

    /**
     * The database query grammar instance.
     *
     * @var \Illuminate\Database\Query\Grammars\Grammar
     */
    protected $grammar;

    /**
     * The database query post processor instance.
     *
     * @var \Illuminate\Database\Query\Processors\Processor
     */
    protected $processor;

    /**
     * The current query value bindings.
     *
     * @var array
     */
    protected $bindings = [
        'select' => [],
        'join'   => [],
        'where'  => [],
        'having' => [],
        'order'  => [],
        'union'  => [],
    ];

    /**
     * An aggregate function and column to be run.
     *
     * @var array
     */
    public $aggregate;

    /**
     * The columns that should be returned.
     *
     * @var array
     */
    public $columns;

    /**
     * Indicates if the query returns distinct results.
     *
     * @var bool
     */
    public $distinct = false;

    /**
     * The table which the query is targeting.
     *
     * @var string
     */
    public $from;

    /**
     * The table joins for the query.
     *
     * @var array
     */
    public $joins;

    /**
     * The where constraints for the query.
     *
     * @var array
     */
    public $wheres;

    /**
     * The groupings for the query.
     *
     * @var array
     */
    public $groups;

    /**
     * The having constraints for the query.
     *
     * @var array
     */
    public $havings;

    /**
     * The orderings for the query.
     *
     * @var array
     */
    public $orders;

    /**
     * The maximum number of records to return.
     *
     * @var int
     */
    public $limit;

    /**
     * The number of records to skip.
     *
     * @var int
     */
    public $offset;

    /**
     * The query union statements.
     *
     * @var array
     */
    public $unions;

    /**
     * The maximum number of union records to return.
     *
     * @var int
     */
    public $unionLimit;

    /**
     * The number of union records to skip.
     *
     * @var int
     */
    public $unionOffset;

    /**
     * The orderings for the union query.
     *
     * @var array
     */
    public $unionOrders;

    /**
     * Indicates whether row locking is being used.
     *
     * @var string|bool
     */
    public $lock;

    /**
     * The field backups currently in use.
     *
     * @var array
     */
    protected $backups = [];

    /**
     * The binding backups currently in use.
     *
     * @var array
     */
    protected $bindingBackups = [];

    /**
     * All of the available clause operators.
     *
     * @var array
     */
    protected $operators = [
        '=', '<', '>', '<=', '>=', '<>', '!=',
        'like', 'like binary', 'not like', 'between', 'ilike',
        '&', '|', '^', '<<', '>>',
        'rlike', 'regexp', 'not regexp',
        '~', '~*', '!~', '!~*', 'similar to',
        'not similar to', 'not ilike', '~~*', '!~~*',
    ];

    /**
     * Whether use write pdo for select.
     *
     * @var bool
     */
    protected $useWritePdo = false;

    /**
     * Create a new query builder instance.
     *
     * @param  \Illuminate\Database\ConnectionInterface  $connection
     * @param  \Illuminate\Database\Query\Grammars\Grammar  $grammar
     * @param  \Illuminate\Database\Query\Processors\Processor  $processor
     * @return void
     */
    public function __construct(ConnectionInterface $connection,
                                Grammar $grammar = null,
                                Processor $processor = null)
    {
        $this->connection = $connection;
        $this->grammar = $grammar ?: $connection->getQueryGrammar();
        $this->processor = $processor ?: $connection->getPostProcessor();
    }

    /**
     * Set the columns to be selected.
     *
     * @param  array|mixed  $columns
     * @return $this
     */
    public function select($columns = ['*'])
    {
        $this->columns = is_array($columns) ? $columns : func_get_args();

        return $this;
    }

    /**
     * Add a new "raw" select expression to the query.
     *
     * @param  string  $expression
     * @param  array   $bindings
     * @return \Illuminate\Database\Query\Builder|static
     */
    public function selectRaw($expression, array $bindings = [])
    {
        $this->addSelect(new Expression($expression));

        if ($bindings) {
            $this->addBinding($bindings, 'select');
        }

        return $this;
    }

    /**
     * Add a subselect expression to the query.
     *
     * @param  \Closure|\Illuminate\Database\Query\Builder|string $query
     * @param  string  $as
     * @return \Illuminate\Database\Query\Builder|static
     *
     * @throws \InvalidArgumentException
     */
    public function selectSub($query, $as)
    {
        if ($query instanceof Closure) {
            $callback = $query;

            $callback($query = $this->newQuery());
        }

        if ($query instanceof self) {
            $bindings = $query->getBindings();

            $query = $query->toSql();
        } elseif (is_string($query)) {
            $bindings = [];
        } else {
            throw new InvalidArgumentException;
        }

        return $this->selectRaw('('.$query.') as '.$this->grammar->wrap($as), $bindings);
    }

    /**
     * Add a new select column to the query.
     *
     * @param  array|mixed  $column
     * @return $this
     */
    public function addSelect($column)
    {
        $column = is_array($column) ? $column : func_get_args();

        $this->columns = array_merge((array) $this->columns, $column);

        return $this;
    }

    /**
     * Force the query to only return distinct results.
     *
     * @return $this
     */
    public function distinct()
    {
        $this->distinct = true;

        return $this;
    }

    /**
     * Set the table which the query is targeting.
     *
     * @param  string  $table
     * @return $this
     */
    public function from($table)
    {
        $this->from = $table;

        return $this;
    }

    /**
     * Add a join clause to the query.
     *
     * @param  string  $table
     * @param  string  $one
     * @param  string  $operator
     * @param  string  $two
     * @param  string  $type
     * @param  bool    $where
     * @return $this
     */
    public function join($table, $one, $operator = null, $two = null, $type = 'inner', $where = false)
    {
        $join = new JoinClause($this, $type, $table);

        // If the first "column" of the join is really a Closure instance the developer
        // is trying to build a join with a complex "on" clause containing more than
        // one condition, so we'll add the join and call a Closure with the query.
        if ($one instanceof Closure) {
            call_user_func($one, $join);

            $this->joins[] = $join;

            $this->addBinding($join->getBindings(), 'join');
        }

        // If the column is simply a string, we can assume the join simply has a basic
        // "on" clause with a single condition. So we will just build the join with
        // this simple join clauses attached to it. There is not a join callback.
        else {
            $method = $where ? 'where' : 'on';

            $this->joins[] = $join->$method($one, $operator, $two);

            $this->addBinding($join->getBindings(), 'join');
        }

        return $this;
    }

    /**
     * Add a "join where" clause to the query.
     *
     * @param  string  $table
     * @param  string  $one
     * @param  string  $operator
     * @param  string  $two
     * @param  string  $type
     * @return \Illuminate\Database\Query\Builder|static
     */
    public function joinWhere($table, $one, $operator, $two, $type = 'inner')
    {
        return $this->join($table, $one, $operator, $two, $type, true);
    }

    /**
     * Add a left join to the query.
     *
     * @param  string  $table
     * @param  string  $first
     * @param  string  $operator
     * @param  string  $second
     * @return \Illuminate\Database\Query\Builder|static
     */
    public function leftJoin($table, $first, $operator = null, $second = null)
    {
        return $this->join($table, $first, $operator, $second, 'left');
    }

    /**
     * Add a "join where" clause to the query.
     *
     * @param  string  $table
     * @param  string  $one
     * @param  string  $operator
     * @param  string  $two
     * @return \Illuminate\Database\Query\Builder|static
     */
    public function leftJoinWhere($table, $one, $operator, $two)
    {
        return $this->joinWhere($table, $one, $operator, $two, 'left');
    }

    /**
     * Add a right join to the query.
     *
     * @param  string  $table
     * @param  string  $first
     * @param  string  $operator
     * @param  string  $second
     * @return \Illuminate\Database\Query\Builder|static
     */
    public function rightJoin($table, $first, $operator = null, $second = null)
    {
        return $this->join($table, $first, $operator, $second, 'right');
    }

    /**
     * Add a "right join where" clause to the query.
     *
     * @param  string  $table
     * @param  string  $one
     * @param  string  $operator
     * @param  string  $two
     * @return \Illuminate\Database\Query\Builder|static
     */
    public function rightJoinWhere($table, $one, $operator, $two)
    {
        return $this->joinWhere($table, $one, $operator, $two, 'right');
    }

    /**
     * Add a "cross join" clause to the query.
     *
     * @param  string  $table
     * @param  string  $first
     * @param  string  $operator
     * @param  string  $second
     * @return \Illuminate\Database\Query\Builder|static
     */
    public function crossJoin($table, $first = null, $operator = null, $second = null)
    {
        if ($first) {
            return $this->join($table, $first, $operator, $second, 'cross');
        }

        $this->joins[] = new JoinClause($this, 'cross', $table);

        return $this;
    }

    /**
     * Apply the callback's query changes if the given "value" is true.
     *
     * @param  bool  $value
     * @param  \Closure  $callback
     * @return \Illuminate\Database\Query\Builder
     */
    public function when($value, $callback)
    {
        $builder = $this;

        if ($value) {
            $builder = call_user_func($callback, $builder);
        }

        return $builder;
    }

    /**
     * Add a basic where clause to the query.
     *
     * @param  string|array|\Closure  $column
     * @param  string  $operator
     * @param  mixed   $value
     * @param  string  $boolean
     * @return $this
     */
    public function where($column, $operator = null, $value = null, $boolean = 'and')
    {
        // If the column is an array, we will assume it is an array of key-value pairs
        // and can add them each as a where clause. We will maintain the boolean we
        // received when the method was called and pass it into the nested where.
        if (is_array($column)) {
            return $this->addArrayOfWheres($column, $boolean);
        }

        // Here we will make some assumptions about the operator. If only 2 values are
        // passed to the method, we will assume that the operator is an equals sign
        // and keep going. Otherwise, we'll require the operator to be passed in.
        list($value, $operator) = $this->prepareValueAndOperator(
            $value, $operator, func_num_args() == 2
        );

        // If the columns is actually a Closure instance, we will assume the developer
        // wants to begin a nested where statement which is wrapped in parenthesis.
        // We'll add that Closure to the query then return back out immediately.
        if ($column instanceof Closure) {
            return $this->whereNested($column, $boolean);
        }

        // If the given operator is not found in the list of valid operators we will
        // assume that the developer is just short-cutting the '=' operators and
        // we will set the operators to '=' and set the values appropriately.
        if (! in_array(strtolower($operator), $this->operators, true) &&
            ! in_array(strtolower($operator), $this->grammar->getOperators(), true)) {
            list($value, $operator) = [$operator, '='];
        }

        // If the value is a Closure, it means the developer is performing an entire
        // sub-select within the query and we will need to compile the sub-select
        // within the where clause to get the appropriate query record results.
        if ($value instanceof Closure) {
            return $this->whereSub($column, $operator, $value, $boolean);
        }

        // If the value is "null", we will just assume the developer wants to add a
        // where null clause to the query. So, we will allow a short-cut here to
        // that method for convenience so the developer doesn't have to check.
        if (is_null($value)) {
            return $this->whereNull($column, $boolean, $operator != '=');
        }

        // Now that we are working with just a simple query we can put the elements
        // in our array and add the query binding to our array of bindings that
        // will be bound to each SQL statements when it is finally executed.
        $type = 'Basic';

        if (Str::contains($column, '->') && is_bool($value)) {
            $value = new Expression($value ? 'true' : 'false');
        }

        $this->wheres[] = compact('type', 'column', 'operator', 'value', 'boolean');

        if (! $value instanceof Expression) {
            $this->addBinding($value, 'where');
        }

        return $this;
    }

    /**
     * Add an array of where clauses to the query.
     *
     * @param  array  $column
     * @param  string  $boolean
     * @param  string  $method
     * @return $this
     */
    protected function addArrayOfWheres($column, $boolean, $method = 'where')
    {
        return $this->whereNested(function ($query) use ($column, $method) {
            foreach ($column as $key => $value) {
                if (is_numeric($key) && is_array($value)) {
                    call_user_func_array([$query, $method], $value);
                } else {
                    $query->$method($key, '=', $value);
                }
            }
        }, $boolean);
    }

    /**
     * Determine if the given operator and value combination is legal.
     *
     * @param  string  $operator
     * @param  mixed  $value
     * @return bool
     */
    protected function invalidOperatorAndValue($operator, $value)
    {
        $isOperator = in_array($operator, $this->operators);

        return is_null($value) && $isOperator && ! in_array($operator, ['=', '<>', '!=']);
    }

    /**
     * Add an "or where" clause to the query.
     *
     * @param  string  $column
     * @param  string  $operator
     * @param  mixed   $value
     * @return \Illuminate\Database\Query\Builder|static
     */
    public function orWhere($column, $operator = null, $value = null)
    {
        return $this->where($column, $operator, $value, 'or');
    }

    /**
     * Add a "where" clause comparing two columns to the query.
     *
     * @param  string|array  $first
     * @param  string|null  $operator
     * @param  string|null  $second
     * @param  string|null  $boolean
     * @return \Illuminate\Database\Query\Builder|static
     */
    public function whereColumn($first, $operator = null, $second = null, $boolean = 'and')
    {
        // If the column is an array, we will assume it is an array of key-value pairs
        // and can add them each as a where clause. We will maintain the boolean we
        // received when the method was called and pass it into the nested where.
        if (is_array($first)) {
            return $this->addArrayOfWheres($first, $boolean, 'whereColumn');
        }

        // If the given operator is not found in the list of valid operators we will
        // assume that the developer is just short-cutting the '=' operators and
        // we will set the operators to '=' and set the values appropriately.
        if (! in_array(strtolower($operator), $this->operators, true) &&
            ! in_array(strtolower($operator), $this->grammar->getOperators(), true)) {
            list($second, $operator) = [$operator, '='];
        }

        $type = 'Column';

        $this->wheres[] = compact('type', 'first', 'operator', 'second', 'boolean');

        return $this;
    }

    /**
     * Add an "or where" clause comparing two columns to the query.
     *
     * @param  string|array  $first
     * @param  string|null  $operator
     * @param  string|null  $second
     * @return \Illuminate\Database\Query\Builder|static
     */
    public function orWhereColumn($first, $operator = null, $second = null)
    {
        return $this->whereColumn($first, $operator, $second, 'or');
    }

    /**
     * Add a raw where clause to the query.
     *
     * @param  string  $sql
     * @param  mixed   $bindings
     * @param  string  $boolean
     * @return $this
     */
    public function whereRaw($sql, $bindings = [], $boolean = 'and')
    {
        $type = 'raw';

        $bindings = (array) $bindings;

        $this->wheres[] = compact('type', 'sql', 'boolean');

        $this->addBinding($bindings, 'where');

        return $this;
    }

    /**
     * Add a raw or where clause to the query.
     *
     * @param  string  $sql
     * @param  array   $bindings
     * @return \Illuminate\Database\Query\Builder|static
     */
    public function orWhereRaw($sql, array $bindings = [])
    {
        return $this->whereRaw($sql, $bindings, 'or');
    }

    /**
     * Add a where between statement to the query.
     *
     * @param  string  $column
     * @param  array   $values
     * @param  string  $boolean
     * @param  bool  $not
     * @return $this
     */
    public function whereBetween($column, array $values, $boolean = 'and', $not = false)
    {
        $type = 'between';

        $this->wheres[] = compact('column', 'type', 'boolean', 'not');

        $this->addBinding($values, 'where');

        return $this;
    }

    /**
     * Add an or where between statement to the query.
     *
     * @param  string  $column
     * @param  array   $values
     * @return \Illuminate\Database\Query\Builder|static
     */
    public function orWhereBetween($column, array $values)
    {
        return $this->whereBetween($column, $values, 'or');
    }

    /**
     * Add a where not between statement to the query.
     *
     * @param  string  $column
     * @param  array   $values
     * @param  string  $boolean
     * @return \Illuminate\Database\Query\Builder|static
     */
    public function whereNotBetween($column, array $values, $boolean = 'and')
    {
        return $this->whereBetween($column, $values, $boolean, true);
    }

    /**
     * Add an or where not between statement to the query.
     *
     * @param  string  $column
     * @param  array   $values
     * @return \Illuminate\Database\Query\Builder|static
     */
    public function orWhereNotBetween($column, array $values)
    {
        return $this->whereNotBetween($column, $values, 'or');
    }

    /**
     * Add a nested where statement to the query.
     *
     * @param  \Closure $callback
     * @param  string   $boolean
     * @return \Illuminate\Database\Query\Builder|static
     */
    public function whereNested(Closure $callback, $boolean = 'and')
    {
        $query = $this->forNestedWhere();

        call_user_func($callback, $query);

        return $this->addNestedWhereQuery($query, $boolean);
    }

    /**
     * Create a new query instance for nested where condition.
     *
     * @return \Illuminate\Database\Query\Builder
     */
    public function forNestedWhere()
    {
        $query = $this->newQuery();

        return $query->from($this->from);
    }

    /**
     * Add another query builder as a nested where to the query builder.
     *
     * @param  \Illuminate\Database\Query\Builder|static $query
     * @param  string  $boolean
     * @return $this
     */
    public function addNestedWhereQuery($query, $boolean = 'and')
    {
        if (count($query->wheres)) {
            $type = 'Nested';

            $this->wheres[] = compact('type', 'query', 'boolean');

            $this->addBinding($query->getBindings(), 'where');
        }

        return $this;
    }

    /**
     * Add a full sub-select to the query.
     *
     * @param  string   $column
     * @param  string   $operator
     * @param  \Closure $callback
     * @param  string   $boolean
     * @return $this
     */
    protected function whereSub($column, $operator, Closure $callback, $boolean)
    {
        $type = 'Sub';

        $query = $this->newQuery();

        // Once we have the query instance we can simply execute it so it can add all
        // of the sub-select's conditions to itself, and then we can cache it off
        // in the array of where clauses for the "main" parent query instance.
        call_user_func($callback, $query);

        $this->wheres[] = compact('type', 'column', 'operator', 'query', 'boolean');

        $this->addBinding($query->getBindings(), 'where');

        return $this;
    }

    /**
     * Add an exists clause to the query.
     *
     * @param  \Closure $callback
     * @param  string   $boolean
     * @param  bool     $not
     * @return $this
     */
    public function whereExists(Closure $callback, $boolean = 'and', $not = false)
    {
        $query = $this->newQuery();

        // Similar to the sub-select clause, we will create a new query instance so
        // the developer may cleanly specify the entire exists query and we will
        // compile the whole thing in the grammar and insert it into the SQL.
        call_user_func($callback, $query);

        return $this->addWhereExistsQuery($query, $boolean, $not);
    }

    /**
     * Add an or exists clause to the query.
     *
     * @param  \Closure $callback
     * @param  bool     $not
     * @return \Illuminate\Database\Query\Builder|static
     */
    public function orWhereExists(Closure $callback, $not = false)
    {
        return $this->whereExists($callback, 'or', $not);
    }

    /**
     * Add a where not exists clause to the query.
     *
     * @param  \Closure $callback
     * @param  string   $boolean
     * @return \Illuminate\Database\Query\Builder|static
     */
    public function whereNotExists(Closure $callback, $boolean = 'and')
    {
        return $this->whereExists($callback, $boolean, true);
    }

    /**
     * Add a where not exists clause to the query.
     *
     * @param  \Closure  $callback
     * @return \Illuminate\Database\Query\Builder|static
     */
    public function orWhereNotExists(Closure $callback)
    {
        return $this->orWhereExists($callback, true);
    }

    /**
     * Add an exists clause to the query.
     *
     * @param  \Illuminate\Database\Query\Builder $query
     * @param  string  $boolean
     * @param  bool  $not
     * @return $this
     */
    public function addWhereExistsQuery(Builder $query, $boolean = 'and', $not = false)
    {
        $type = $not ? 'NotExists' : 'Exists';

        $this->wheres[] = compact('type', 'operator', 'query', 'boolean');

        $this->addBinding($query->getBindings(), 'where');

        return $this;
    }

    /**
     * Add a "where in" clause to the query.
     *
     * @param  string  $column
     * @param  mixed   $values
     * @param  string  $boolean
     * @param  bool    $not
     * @return $this
     */
    public function whereIn($column, $values, $boolean = 'and', $not = false)
    {
        $type = $not ? 'NotIn' : 'In';

        if ($values instanceof static) {
            return $this->whereInExistingQuery(
                $column, $values, $boolean, $not
            );
        }

        // If the value of the where in clause is actually a Closure, we will assume that
        // the developer is using a full sub-select for this "in" statement, and will
        // execute those Closures, then we can re-construct the entire sub-selects.
        if ($values instanceof Closure) {
            return $this->whereInSub($column, $values, $boolean, $not);
        }

        if ($values instanceof Arrayable) {
            $values = $values->toArray();
        }

        $this->wheres[] = compact('type', 'column', 'values', 'boolean');

        $this->addBinding($values, 'where');

        return $this;
    }

    /**
     * Add an "or where in" clause to the query.
     *
     * @param  string  $column
     * @param  mixed   $values
     * @return \Illuminate\Database\Query\Builder|static
     */
    public function orWhereIn($column, $values)
    {
        return $this->whereIn($column, $values, 'or');
    }

    /**
     * Add a "where not in" clause to the query.
     *
     * @param  string  $column
     * @param  mixed   $values
     * @param  string  $boolean
     * @return \Illuminate\Database\Query\Builder|static
     */
    public function whereNotIn($column, $values, $boolean = 'and')
    {
        return $this->whereIn($column, $values, $boolean, true);
    }

    /**
     * Add an "or where not in" clause to the query.
     *
     * @param  string  $column
     * @param  mixed   $values
     * @return \Illuminate\Database\Query\Builder|static
     */
    public function orWhereNotIn($column, $values)
    {
        return $this->whereNotIn($column, $values, 'or');
    }

    /**
     * Add a where in with a sub-select to the query.
     *
     * @param  string   $column
     * @param  \Closure $callback
     * @param  string   $boolean
     * @param  bool     $not
     * @return $this
     */
    protected function whereInSub($column, Closure $callback, $boolean, $not)
    {
        $type = $not ? 'NotInSub' : 'InSub';

        // To create the exists sub-select, we will actually create a query and call the
        // provided callback with the query so the developer may set any of the query
        // conditions they want for the in clause, then we'll put it in this array.
        call_user_func($callback, $query = $this->newQuery());

        $this->wheres[] = compact('type', 'column', 'query', 'boolean');

        $this->addBinding($query->getBindings(), 'where');

        return $this;
    }

    /**
     * Add a external sub-select to the query.
     *
     * @param  string   $column
     * @param  \Illuminate\Database\Query\Builder|static  $query
     * @param  string   $boolean
     * @param  bool     $not
     * @return $this
     */
    protected function whereInExistingQuery($column, $query, $boolean, $not)
    {
        $type = $not ? 'NotInSub' : 'InSub';

        $this->wheres[] = compact('type', 'column', 'query', 'boolean');

        $this->addBinding($query->getBindings(), 'where');

        return $this;
    }

    /**
     * Add a "where null" clause to the query.
     *
     * @param  string  $column
     * @param  string  $boolean
     * @param  bool    $not
     * @return $this
     */
    public function whereNull($column, $boolean = 'and', $not = false)
    {
        $type = $not ? 'NotNull' : 'Null';

        $this->wheres[] = compact('type', 'column', 'boolean');

        return $this;
    }

    /**
     * Add an "or where null" clause to the query.
     *
     * @param  string  $column
     * @return \Illuminate\Database\Query\Builder|static
     */
    public function orWhereNull($column)
    {
        return $this->whereNull($column, 'or');
    }

    /**
     * Add a "where not null" clause to the query.
     *
     * @param  string  $column
     * @param  string  $boolean
     * @return \Illuminate\Database\Query\Builder|static
     */
    public function whereNotNull($column, $boolean = 'and')
    {
        return $this->whereNull($column, $boolean, true);
    }

    /**
     * Add an "or where not null" clause to the query.
     *
     * @param  string  $column
     * @return \Illuminate\Database\Query\Builder|static
     */
    public function orWhereNotNull($column)
    {
        return $this->whereNotNull($column, 'or');
    }

    /**
     * Add a "where date" statement to the query.
     *
     * @param  string  $column
     * @param  string  $operator
     * @param  mixed  $value
     * @param  string  $boolean
     * @return \Illuminate\Database\Query\Builder|static
     */
    public function whereDate($column, $operator, $value = null, $boolean = 'and')
    {
        list($value, $operator) = $this->prepareValueAndOperator(
            $value, $operator, func_num_args() == 2
        );

        return $this->addDateBasedWhere('Date', $column, $operator, $value, $boolean);
    }

    /**
     * Add an "or where date" statement to the query.
     *
     * @param  string  $column
     * @param  string  $operator
     * @param  string  $value
     * @return \Illuminate\Database\Query\Builder|static
     */
    public function orWhereDate($column, $operator, $value)
    {
        return $this->whereDate($column, $operator, $value, 'or');
    }

    /**
     * Add a "where time" statement to the query.
     *
     * @param  string  $column
     * @param  string   $operator
     * @param  int   $value
     * @param  string   $boolean
     * @return \Illuminate\Database\Query\Builder|static
     */
    public function whereTime($column, $operator, $value, $boolean = 'and')
    {
        return $this->addDateBasedWhere('Time', $column, $operator, $value, $boolean);
    }

    /**
     * Add an "or where time" statement to the query.
     *
     * @param  string  $column
     * @param  string   $operator
     * @param  int   $value
     * @return \Illuminate\Database\Query\Builder|static
     */
    public function orWhereTime($column, $operator, $value)
    {
        return $this->whereTime($column, $operator, $value, 'or');
    }

    /**
     * Add a "where day" statement to the query.
     *
     * @param  string  $column
     * @param  string  $operator
     * @param  mixed  $value
     * @param  string  $boolean
     * @return \Illuminate\Database\Query\Builder|static
     */
    public function whereDay($column, $operator, $value = null, $boolean = 'and')
    {
        list($value, $operator) = $this->prepareValueAndOperator(
            $value, $operator, func_num_args() == 2
        );

        return $this->addDateBasedWhere('Day', $column, $operator, $value, $boolean);
    }

    /**
     * Add a "where month" statement to the query.
     *
     * @param  string  $column
     * @param  string  $operator
     * @param  mixed  $value
     * @param  string  $boolean
     * @return \Illuminate\Database\Query\Builder|static
     */
    public function whereMonth($column, $operator, $value = null, $boolean = 'and')
    {
        list($value, $operator) = $this->prepareValueAndOperator(
            $value, $operator, func_num_args() == 2
        );

        return $this->addDateBasedWhere('Month', $column, $operator, $value, $boolean);
    }

    /**
     * Add a "where year" statement to the query.
     *
     * @param  string  $column
     * @param  string  $operator
     * @param  mixed  $value
     * @param  string  $boolean
     * @return \Illuminate\Database\Query\Builder|static
     */
    public function whereYear($column, $operator, $value = null, $boolean = 'and')
    {
        list($value, $operator) = $this->prepareValueAndOperator(
            $value, $operator, func_num_args() == 2
        );

        return $this->addDateBasedWhere('Year', $column, $operator, $value, $boolean);
    }

    /**
     * Add a date based (year, month, day, time) statement to the query.
     *
     * @param  string  $type
     * @param  string  $column
     * @param  string  $operator
     * @param  int  $value
     * @param  string  $boolean
     * @return $this
     */
    protected function addDateBasedWhere($type, $column, $operator, $value, $boolean = 'and')
    {
        $this->wheres[] = compact('column', 'type', 'boolean', 'operator', 'value');

        $this->addBinding($value, 'where');

        return $this;
    }

    /**
     * Prepare the value and operator for a where clause.
     *
     * @param  string  $value
     * @param  string  $operator
     * @param  bool  $useDefault
     * @return array
     *
     * @throws \InvalidArgumentException
     */
    protected function prepareValueAndOperator($value, $operator, $useDefault = false)
    {
        if ($useDefault) {
            return [$operator, '='];
        } elseif ($this->invalidOperatorAndValue($operator, $value)) {
            throw new InvalidArgumentException('Illegal operator and value combination.');
        }

        return [$value, $operator];
    }

    /**
     * Handles dynamic "where" clauses to the query.
     *
     * @param  string  $method
     * @param  string  $parameters
     * @return $this
     */
    public function dynamicWhere($method, $parameters)
    {
        $finder = substr($method, 5);

        $segments = preg_split('/(And|Or)(?=[A-Z])/', $finder, -1, PREG_SPLIT_DELIM_CAPTURE);

        // The connector variable will determine which connector will be used for the
        // query condition. We will change it as we come across new boolean values
        // in the dynamic method strings, which could contain a number of these.
        $connector = 'and';

        $index = 0;

        foreach ($segments as $segment) {
            // If the segment is not a boolean connector, we can assume it is a column's name
            // and we will add it to the query as a new constraint as a where clause, then
            // we can keep iterating through the dynamic method string's segments again.
            if ($segment != 'And' && $segment != 'Or') {
                $this->addDynamic($segment, $connector, $parameters, $index);

                $index++;
            }

            // Otherwise, we will store the connector so we know how the next where clause we
            // find in the query should be connected to the previous ones, meaning we will
            // have the proper boolean connector to connect the next where clause found.
            else {
                $connector = $segment;
            }
        }

        return $this;
    }

    /**
     * Add a single dynamic where clause statement to the query.
     *
     * @param  string  $segment
     * @param  string  $connector
     * @param  array   $parameters
     * @param  int     $index
     * @return void
     */
    protected function addDynamic($segment, $connector, $parameters, $index)
    {
        // Once we have parsed out the columns and formatted the boolean operators we
        // are ready to add it to this query as a where clause just like any other
        // clause on the query. Then we'll increment the parameter index values.
        $bool = strtolower($connector);

        $this->where(Str::snake($segment), '=', $parameters[$index], $bool);
    }

    /**
     * Add a "group by" clause to the query.
     *
     * @param  array  ...$groups
     * @return $this
     */
    public function groupBy(...$groups)
    {
        foreach ($groups as $group) {
            $this->groups = array_merge((array) $this->groups, is_array($group) ? $group : [$group]);
        }

        return $this;
    }

    /**
     * Add a "having" clause to the query.
     *
     * @param  string  $column
     * @param  string  $operator
     * @param  string  $value
     * @param  string  $boolean
     * @return $this
     */
    public function having($column, $operator = null, $value = null, $boolean = 'and')
    {
        $type = 'basic';

        $this->havings[] = compact('type', 'column', 'operator', 'value', 'boolean');

        if (! $value instanceof Expression) {
            $this->addBinding($value, 'having');
        }

        return $this;
    }

    /**
     * Add a "or having" clause to the query.
     *
     * @param  string  $column
     * @param  string  $operator
     * @param  string  $value
     * @return \Illuminate\Database\Query\Builder|static
     */
    public function orHaving($column, $operator = null, $value = null)
    {
        return $this->having($column, $operator, $value, 'or');
    }

    /**
     * Add a raw having clause to the query.
     *
     * @param  string  $sql
     * @param  array   $bindings
     * @param  string  $boolean
     * @return $this
     */
    public function havingRaw($sql, array $bindings = [], $boolean = 'and')
    {
        $type = 'raw';

        $this->havings[] = compact('type', 'sql', 'boolean');

        $this->addBinding($bindings, 'having');

        return $this;
    }

    /**
     * Add a raw or having clause to the query.
     *
     * @param  string  $sql
     * @param  array   $bindings
     * @return \Illuminate\Database\Query\Builder|static
     */
    public function orHavingRaw($sql, array $bindings = [])
    {
        return $this->havingRaw($sql, $bindings, 'or');
    }

    /**
     * Add an "order by" clause to the query.
     *
     * @param  string  $column
     * @param  string  $direction
     * @return $this
     */
    public function orderBy($column, $direction = 'asc')
    {
        $this->{$this->unions ? 'unionOrders' : 'orders'}[] = [
            'column' => $column,
            'direction' => strtolower($direction) == 'asc' ? 'asc' : 'desc',
        ];

        return $this;
    }

    /**
     * Add an "order by" clause for a timestamp to the query.
     *
     * @param  string  $column
     * @return \Illuminate\Database\Query\Builder|static
     */
    public function latest($column = 'created_at')
    {
        return $this->orderBy($column, 'desc');
    }

    /**
     * Add an "order by" clause for a timestamp to the query.
     *
     * @param  string  $column
     * @return \Illuminate\Database\Query\Builder|static
     */
    public function oldest($column = 'created_at')
    {
        return $this->orderBy($column, 'asc');
    }

    /**
     * Put the query's results in random order.
     *
     * @param  string  $seed
     * @return $this
     */
    public function inRandomOrder($seed = '')
    {
        return $this->orderByRaw($this->grammar->compileRandom($seed));
    }

    /**
     * Add a raw "order by" clause to the query.
     *
     * @param  string  $sql
     * @param  array  $bindings
     * @return $this
     */
    public function orderByRaw($sql, $bindings = [])
    {
        $property = $this->unions ? 'unionOrders' : 'orders';

        $type = 'raw';

        $this->{$property}[] = compact('type', 'sql');

        $this->addBinding($bindings, 'order');

        return $this;
    }

    /**
     * Set the "offset" value of the query.
     *
     * @param  int  $value
     * @return $this
     */
    public function offset($value)
    {
        $property = $this->unions ? 'unionOffset' : 'offset';

        $this->$property = max(0, $value);

        return $this;
    }

    /**
     * Alias to set the "offset" value of the query.
     *
     * @param  int  $value
     * @return \Illuminate\Database\Query\Builder|static
     */
    public function skip($value)
    {
        return $this->offset($value);
    }

    /**
     * Set the "limit" value of the query.
     *
     * @param  int  $value
     * @return $this
     */
    public function limit($value)
    {
        $property = $this->unions ? 'unionLimit' : 'limit';

        if ($value >= 0) {
            $this->$property = $value;
        }

        return $this;
    }

    /**
     * Alias to set the "limit" value of the query.
     *
     * @param  int  $value
     * @return \Illuminate\Database\Query\Builder|static
     */
    public function take($value)
    {
        return $this->limit($value);
    }

    /**
     * Set the limit and offset for a given page.
     *
     * @param  int  $page
     * @param  int  $perPage
     * @return \Illuminate\Database\Query\Builder|static
     */
    public function forPage($page, $perPage = 15)
    {
        return $this->skip(($page - 1) * $perPage)->take($perPage);
    }

    /**
     * Constrain the query to the next "page" of results after a given ID.
     *
     * @param  int  $perPage
     * @param  int  $lastId
     * @param  string  $column
     * @return \Illuminate\Database\Query\Builder|static
     */
    public function forPageAfterId($perPage = 15, $lastId = 0, $column = 'id')
    {
        $this->orders = Collection::make($this->orders)
                ->reject(function ($order) use ($column) {
                    return $order['column'] === $column;
                })->values()->all();

        return $this->where($column, '>', $lastId)
                    ->orderBy($column, 'asc')
                    ->take($perPage);
    }

    /**
     * Add a union statement to the query.
     *
     * @param  \Illuminate\Database\Query\Builder|\Closure  $query
     * @param  bool  $all
     * @return \Illuminate\Database\Query\Builder|static
     */
    public function union($query, $all = false)
    {
        if ($query instanceof Closure) {
            call_user_func($query, $query = $this->newQuery());
        }

        $this->unions[] = compact('query', 'all');

        $this->addBinding($query->getBindings(), 'union');

        return $this;
    }

    /**
     * Add a union all statement to the query.
     *
     * @param  \Illuminate\Database\Query\Builder|\Closure  $query
     * @return \Illuminate\Database\Query\Builder|static
     */
    public function unionAll($query)
    {
        return $this->union($query, true);
    }

    /**
     * Lock the selected rows in the table.
     *
     * @param  bool  $value
     * @return $this
     */
    public function lock($value = true)
    {
        $this->lock = $value;

        if ($this->lock) {
            $this->useWritePdo();
        }

        return $this;
    }

    /**
     * Lock the selected rows in the table for updating.
     *
     * @return \Illuminate\Database\Query\Builder
     */
    public function lockForUpdate()
    {
        return $this->lock(true);
    }

    /**
     * Share lock the selected rows in the table.
     *
     * @return \Illuminate\Database\Query\Builder
     */
    public function sharedLock()
    {
        return $this->lock(false);
    }

    /**
     * Get the SQL representation of the query.
     *
     * @return string
     */
    public function toSql()
    {
        return $this->grammar->compileSelect($this);
    }

    /**
     * Execute a query for a single record by ID.
     *
     * @param  int    $id
     * @param  array  $columns
     * @return mixed|static
     */
    public function find($id, $columns = ['*'])
    {
        return $this->where('id', '=', $id)->first($columns);
    }

    /**
     * Get a single column's value from the first result of a query.
     *
     * @param  string  $column
     * @return mixed
     */
    public function value($column)
    {
        $result = (array) $this->first([$column]);

        return count($result) > 0 ? reset($result) : null;
    }

    /**
     * Execute the query and get the first result.
     *
     * @param  array   $columns
     * @return \stdClass|array|null
     */
    public function first($columns = ['*'])
    {
        return $this->take(1)->get($columns)->first();
    }

    /**
     * Execute the query as a "select" statement.
     *
     * @param  array  $columns
     * @return \Illuminate\Support\Collection
     */
    public function get($columns = ['*'])
    {
        $original = $this->columns;

        if (is_null($original)) {
            $this->columns = $columns;
        }

        $results = $this->processor->processSelect($this, $this->runSelect());

        $this->columns = $original;

        return collect($results);
    }

    /**
     * Run the query as a "select" statement against the connection.
     *
     * @return array
     */
    protected function runSelect()
    {
        return $this->connection->select($this->toSql(), $this->getBindings(), ! $this->useWritePdo);
    }

    /**
     * Paginate the given query into a simple paginator.
     *
     * @param  int  $perPage
     * @param  array  $columns
     * @param  string  $pageName
     * @param  int|null  $page
     * @return \Illuminate\Contracts\Pagination\LengthAwarePaginator
     */
    public function paginate($perPage = 15, $columns = ['*'], $pageName = 'page', $page = null)
    {
        $page = $page ?: Paginator::resolveCurrentPage($pageName);

        $total = $this->getCountForPagination($columns);

        $results = $total ? $this->forPage($page, $perPage)->get($columns) : [];

        return new LengthAwarePaginator($results, $total, $perPage, $page, [
            'path' => Paginator::resolveCurrentPath(),
            'pageName' => $pageName,
        ]);
    }

    /**
     * Get a paginator only supporting simple next and previous links.
     *
     * This is more efficient on larger data-sets, etc.
     *
     * @param  int  $perPage
     * @param  array  $columns
     * @param  string  $pageName
     * @param  int|null  $page
     * @return \Illuminate\Contracts\Pagination\Paginator
     */
    public function simplePaginate($perPage = 15, $columns = ['*'], $pageName = 'page', $page = null)
    {
        $page = $page ?: Paginator::resolveCurrentPage($pageName);

        $this->skip(($page - 1) * $perPage)->take($perPage + 1);

        return new Paginator($this->get($columns), $perPage, $page, [
            'path' => Paginator::resolveCurrentPath(),
            'pageName' => $pageName,
        ]);
    }

    /**
     * Get the count of the total records for the paginator.
     *
     * @param  array  $columns
     * @return int
     */
    public function getCountForPagination($columns = ['*'])
    {
        $this->backupFieldsForCount();

        $this->aggregate = ['function' => 'count', 'columns' => $this->clearSelectAliases($columns)];

        $results = $this->get()->all();

        $this->aggregate = null;

        $this->restoreFieldsForCount();

        if (isset($this->groups)) {
            return count($results);
        }

        if (! isset($results[0])) {
            return 0;
        }

        $item = $results[0];

        if (is_object($item)) {
            return (int) $item->aggregate;
        }

        return (int) array_change_key_case((array) $item)['aggregate'];
    }

    /**
     * Backup some fields for the pagination count.
     *
     * @return void
     */
    protected function backupFieldsForCount()
    {
        foreach (['orders', 'limit', 'offset', 'columns'] as $field) {
            $this->backups[$field] = $this->{$field};

            $this->{$field} = null;
        }

        foreach (['order', 'select'] as $key) {
            $this->bindingBackups[$key] = $this->bindings[$key];

            $this->bindings[$key] = [];
        }
    }

    /**
     * Remove the column aliases since they will break count queries.
     *
     * @param  array  $columns
     * @return array
     */
    protected function clearSelectAliases(array $columns)
    {
        return array_map(function ($column) {
            return is_string($column) && ($aliasPosition = strpos(strtolower($column), ' as ')) !== false
                    ? substr($column, 0, $aliasPosition) : $column;
        }, $columns);
    }

    /**
     * Restore some fields after the pagination count.
     *
     * @return void
     */
    protected function restoreFieldsForCount()
    {
        foreach (['orders', 'limit', 'offset', 'columns'] as $field) {
            $this->{$field} = $this->backups[$field];
        }

        foreach (['order', 'select'] as $key) {
            $this->bindings[$key] = $this->bindingBackups[$key];
        }

        $this->backups = [];
        $this->bindingBackups = [];
    }

    /**
     * Get a generator for the given query.
     *
     * @return \Generator
     */
    public function cursor()
    {
        if (is_null($this->columns)) {
            $this->columns = ['*'];
        }

        return $this->connection->cursor(
            $this->toSql(), $this->getBindings(), ! $this->useWritePdo
        );
    }

    /**
     * Chunk the results of the query.
     *
     * @param  int  $count
     * @param  callable  $callback
     * @return  bool
     */
    public function chunk($count, callable $callback)
    {
        $results = $this->forPage($page = 1, $count)->get();

        while (! $results->isEmpty()) {
            // On each chunk result set, we will pass them to the callback and then let the
            // developer take care of everything within the callback, which allows us to
            // keep the memory low for spinning through large result sets for working.
            if (call_user_func($callback, $results) === false) {
                return false;
            }

            $page++;

            $results = $this->forPage($page, $count)->get();
        }

        return true;
    }

    /**
     * Chunk the results of a query by comparing numeric IDs.
     *
     * @param  int  $count
     * @param  callable  $callback
     * @param  string  $column
     * @param  string  $alias
     * @return bool
     */
    public function chunkById($count, callable $callback, $column = 'id', $alias = null)
    {
        $lastId = null;

        $alias = $alias ?: $column;

        $results = $this->forPageAfterId($count, 0, $column)->get();

        while (! $results->isEmpty()) {
            if (call_user_func($callback, $results) === false) {
                return false;
            }

<<<<<<< HEAD
            $lastId = $results->last()->{$column};
=======
            $lastId = last($results)->{$alias};
>>>>>>> dbd0b5f5

            $results = $this->forPageAfterId($count, $lastId, $column)->get();
        }

        return true;
    }

    /**
     * Execute a callback over each item while chunking.
     *
     * @param  callable  $callback
     * @param  int  $count
     * @return bool
     *
     * @throws \RuntimeException
     */
    public function each(callable $callback, $count = 1000)
    {
        if (is_null($this->orders) && is_null($this->unionOrders)) {
            throw new RuntimeException('You must specify an orderBy clause when using the "each" function.');
        }

        return $this->chunk($count, function ($results) use ($callback) {
            foreach ($results as $key => $value) {
                if ($callback($value, $key) === false) {
                    return false;
                }
            }
        });
    }

    /**
     * Get an array with the values of a given column.
     *
     * @param  string  $column
     * @param  string|null  $key
     * @return \Illuminate\Support\Collection
     */
    public function pluck($column, $key = null)
    {
        $results = $this->get(is_null($key) ? [$column] : [$column, $key]);

        // If the columns are qualified with a table or have an alias, we cannot use
        // those directly in the "pluck" operations since the results from the DB
        // are only keyed by the column itself. We'll strip the table out here.
        return $results->pluck(
            $this->stripTableForPluck($column),
            $this->stripTableForPluck($key)
        );
    }

    /**
     * Strip off the table name or alias from a column identifier.
     *
     * @param  string  $column
     * @return string|null
     */
    protected function stripTableForPluck($column)
    {
        return is_null($column) ? $column : last(preg_split('~\.| ~', $column));
    }

    /**
     * Concatenate values of a given column as a string.
     *
     * @param  string  $column
     * @param  string  $glue
     * @return string
     */
    public function implode($column, $glue = '')
    {
        return $this->pluck($column)->implode($glue);
    }

    /**
     * Determine if any rows exist for the current query.
     *
     * @return bool
     */
    public function exists()
    {
        $sql = $this->grammar->compileExists($this);

        $results = $this->connection->select($sql, $this->getBindings(), ! $this->useWritePdo);

        if (isset($results[0])) {
            $results = (array) $results[0];

            return (bool) $results['exists'];
        }

        return false;
    }

    /**
     * Retrieve the "count" result of the query.
     *
     * @param  string  $columns
     * @return int
     */
    public function count($columns = '*')
    {
        if (! is_array($columns)) {
            $columns = [$columns];
        }

        return (int) $this->aggregate(__FUNCTION__, $columns);
    }

    /**
     * Retrieve the minimum value of a given column.
     *
     * @param  string  $column
     * @return float|int
     */
    public function min($column)
    {
        return $this->aggregate(__FUNCTION__, [$column]);
    }

    /**
     * Retrieve the maximum value of a given column.
     *
     * @param  string  $column
     * @return float|int
     */
    public function max($column)
    {
        return $this->aggregate(__FUNCTION__, [$column]);
    }

    /**
     * Retrieve the sum of the values of a given column.
     *
     * @param  string  $column
     * @return float|int
     */
    public function sum($column)
    {
        $result = $this->aggregate(__FUNCTION__, [$column]);

        return $result ?: 0;
    }

    /**
     * Retrieve the average of the values of a given column.
     *
     * @param  string  $column
     * @return float|int
     */
    public function avg($column)
    {
        return $this->aggregate(__FUNCTION__, [$column]);
    }

    /**
     * Alias for the "avg" method.
     *
     * @param  string  $column
     * @return float|int
     */
    public function average($column)
    {
        return $this->avg($column);
    }

    /**
     * Execute an aggregate function on the database.
     *
     * @param  string  $function
     * @param  array   $columns
     * @return float|int
     */
    public function aggregate($function, $columns = ['*'])
    {
        $this->aggregate = compact('function', 'columns');

        $previousColumns = $this->columns;

        // We will also back up the select bindings since the select clause will be
        // removed when performing the aggregate function. Once the query is run
        // we will add the bindings back onto this query so they can get used.
        $previousSelectBindings = $this->bindings['select'];

        $this->bindings['select'] = [];

        $results = $this->get($columns);

        // Once we have executed the query, we will reset the aggregate property so
        // that more select queries can be executed against the database without
        // the aggregate value getting in the way when the grammar builds it.
        $this->aggregate = null;

        $this->columns = $previousColumns;

        $this->bindings['select'] = $previousSelectBindings;

        if (! $results->isEmpty()) {
            return $this->formatAggregate($results);
        }

        return 0;
    }

    /**
     * Format the return value of an aggregate function.
     *
     * @param  array  $results
     * @return float|int
     */
    protected function formatAggregate($results)
    {
        $result = array_change_key_case((array) $results[0])['aggregate'];

        if (is_int($result) || is_float($result)) {
            return $result;
        }

        if (strpos((string) $result, '.') === false) {
            return (int) $result;
        }

        return (float) $result;
    }

    /**
     * Insert a new record into the database.
     *
     * @param  array  $values
     * @return bool
     */
    public function insert(array $values)
    {
        if (empty($values)) {
            return true;
        }

        // Since every insert gets treated like a batch insert, we will make sure the
        // bindings are structured in a way that is convenient for building these
        // inserts statements by verifying the elements are actually an array.
        if (! is_array(reset($values))) {
            $values = [$values];
        }

        // Since every insert gets treated like a batch insert, we will make sure the
        // bindings are structured in a way that is convenient for building these
        // inserts statements by verifying the elements are actually an array.
        else {
            foreach ($values as $key => $value) {
                ksort($value);
                $values[$key] = $value;
            }
        }

        // We'll treat every insert like a batch insert so we can easily insert each
        // of the records into the database consistently. This will make it much
        // easier on the grammars to just handle one type of record insertion.
        $bindings = [];

        foreach ($values as $record) {
            foreach ($record as $value) {
                $bindings[] = $value;
            }
        }

        $sql = $this->grammar->compileInsert($this, $values);

        // Once we have compiled the insert statement's SQL we can execute it on the
        // connection and return a result as a boolean success indicator as that
        // is the same type of result returned by the raw connection instance.
        $bindings = $this->cleanBindings($bindings);

        return $this->connection->insert($sql, $bindings);
    }

    /**
     * Insert a new record and get the value of the primary key.
     *
     * @param  array   $values
     * @param  string  $sequence
     * @return int
     */
    public function insertGetId(array $values, $sequence = null)
    {
        $sql = $this->grammar->compileInsertGetId($this, $values, $sequence);

        $values = $this->cleanBindings($values);

        return $this->processor->processInsertGetId($this, $sql, $values, $sequence);
    }

    /**
     * Update a record in the database.
     *
     * @param  array  $values
     * @return int
     */
    public function update(array $values)
    {
        $bindings = array_values(array_merge($values, $this->getBindings()));

        $sql = $this->grammar->compileUpdate($this, $values);

        return $this->connection->update($sql, $this->cleanBindings(
            $this->grammar->prepareBindingsForUpdate($bindings, $values)
        ));
    }

    /**
     * Insert or update a record matching the attributes, and fill it with values.
     *
     * @param  array  $attributes
     * @param  array  $values
     * @return bool
     */
    public function updateOrInsert(array $attributes, array $values = [])
    {
        if (! $this->where($attributes)->exists()) {
            return $this->insert(array_merge($attributes, $values));
        }

        return (bool) $this->where($attributes)->take(1)->update($values);
    }

    /**
     * Increment a column's value by a given amount.
     *
     * @param  string  $column
     * @param  int     $amount
     * @param  array   $extra
     * @return int
     */
    public function increment($column, $amount = 1, array $extra = [])
    {
        if (! is_numeric($amount)) {
            throw new InvalidArgumentException('Non-numeric value passed to increment method.');
        }

        $wrapped = $this->grammar->wrap($column);

        $columns = array_merge([$column => $this->raw("$wrapped + $amount")], $extra);

        return $this->update($columns);
    }

    /**
     * Decrement a column's value by a given amount.
     *
     * @param  string  $column
     * @param  int     $amount
     * @param  array   $extra
     * @return int
     */
    public function decrement($column, $amount = 1, array $extra = [])
    {
        if (! is_numeric($amount)) {
            throw new InvalidArgumentException('Non-numeric value passed to decrement method.');
        }

        $wrapped = $this->grammar->wrap($column);

        $columns = array_merge([$column => $this->raw("$wrapped - $amount")], $extra);

        return $this->update($columns);
    }

    /**
     * Delete a record from the database.
     *
     * @param  mixed  $id
     * @return int
     */
    public function delete($id = null)
    {
        // If an ID is passed to the method, we will set the where clause to check
        // the ID to allow developers to simply and quickly remove a single row
        // from their database without manually specifying the where clauses.
        if (! is_null($id)) {
            $this->where('id', '=', $id);
        }

        $sql = $this->grammar->compileDelete($this);

        return $this->connection->delete($sql, $this->getBindings());
    }

    /**
     * Run a truncate statement on the table.
     *
     * @return void
     */
    public function truncate()
    {
        foreach ($this->grammar->compileTruncate($this) as $sql => $bindings) {
            $this->connection->statement($sql, $bindings);
        }
    }

    /**
     * Get a new instance of the query builder.
     *
     * @return \Illuminate\Database\Query\Builder
     */
    public function newQuery()
    {
        return new static($this->connection, $this->grammar, $this->processor);
    }

    /**
     * Merge an array of where clauses and bindings.
     *
     * @param  array  $wheres
     * @param  array  $bindings
     * @return void
     */
    public function mergeWheres($wheres, $bindings)
    {
        $this->wheres = array_merge((array) $this->wheres, (array) $wheres);

        $this->bindings['where'] = array_values(array_merge($this->bindings['where'], (array) $bindings));
    }

    /**
     * Remove all of the expressions from a list of bindings.
     *
     * @param  array  $bindings
     * @return array
     */
    protected function cleanBindings(array $bindings)
    {
        return array_values(array_filter($bindings, function ($binding) {
            return ! $binding instanceof Expression;
        }));
    }

    /**
     * Create a raw database expression.
     *
     * @param  mixed  $value
     * @return \Illuminate\Database\Query\Expression
     */
    public function raw($value)
    {
        return $this->connection->raw($value);
    }

    /**
     * Get the current query value bindings in a flattened array.
     *
     * @return array
     */
    public function getBindings()
    {
        return Arr::flatten($this->bindings);
    }

    /**
     * Get the raw array of bindings.
     *
     * @return array
     */
    public function getRawBindings()
    {
        return $this->bindings;
    }

    /**
     * Set the bindings on the query builder.
     *
     * @param  array   $bindings
     * @param  string  $type
     * @return $this
     *
     * @throws \InvalidArgumentException
     */
    public function setBindings(array $bindings, $type = 'where')
    {
        if (! array_key_exists($type, $this->bindings)) {
            throw new InvalidArgumentException("Invalid binding type: {$type}.");
        }

        $this->bindings[$type] = $bindings;

        return $this;
    }

    /**
     * Add a binding to the query.
     *
     * @param  mixed   $value
     * @param  string  $type
     * @return $this
     *
     * @throws \InvalidArgumentException
     */
    public function addBinding($value, $type = 'where')
    {
        if (! array_key_exists($type, $this->bindings)) {
            throw new InvalidArgumentException("Invalid binding type: {$type}.");
        }

        if (is_array($value)) {
            $this->bindings[$type] = array_values(array_merge($this->bindings[$type], $value));
        } else {
            $this->bindings[$type][] = $value;
        }

        return $this;
    }

    /**
     * Merge an array of bindings into our bindings.
     *
     * @param  \Illuminate\Database\Query\Builder  $query
     * @return $this
     */
    public function mergeBindings(Builder $query)
    {
        $this->bindings = array_merge_recursive($this->bindings, $query->bindings);

        return $this;
    }

    /**
     * Get the database connection instance.
     *
     * @return \Illuminate\Database\ConnectionInterface
     */
    public function getConnection()
    {
        return $this->connection;
    }

    /**
     * Get the database query processor instance.
     *
     * @return \Illuminate\Database\Query\Processors\Processor
     */
    public function getProcessor()
    {
        return $this->processor;
    }

    /**
     * Get the query grammar instance.
     *
     * @return \Illuminate\Database\Query\Grammars\Grammar
     */
    public function getGrammar()
    {
        return $this->grammar;
    }

    /**
     * Use the write pdo for query.
     *
     * @return $this
     */
    public function useWritePdo()
    {
        $this->useWritePdo = true;

        return $this;
    }

    /**
     * Handle dynamic method calls into the method.
     *
     * @param  string  $method
     * @param  array   $parameters
     * @return mixed
     *
     * @throws \BadMethodCallException
     */
    public function __call($method, $parameters)
    {
        if (static::hasMacro($method)) {
            return $this->macroCall($method, $parameters);
        }

        if (Str::startsWith($method, 'where')) {
            return $this->dynamicWhere($method, $parameters);
        }

        $className = static::class;

        throw new BadMethodCallException("Call to undefined method {$className}::{$method}()");
    }
}<|MERGE_RESOLUTION|>--- conflicted
+++ resolved
@@ -1840,11 +1840,7 @@
                 return false;
             }
 
-<<<<<<< HEAD
-            $lastId = $results->last()->{$column};
-=======
-            $lastId = last($results)->{$alias};
->>>>>>> dbd0b5f5
+            $lastId = $results->last()->{$alias};
 
             $results = $this->forPageAfterId($count, $lastId, $column)->get();
         }
