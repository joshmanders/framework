--- conflicted
+++ resolved
@@ -39,15 +39,11 @@
             }
         })->start()->wait();
 
-<<<<<<< HEAD
         return $results->collect()->mapWithKeys(function ($result, $key) {
-=======
-        return $results->collect()->map(function ($result) {
             if ($result->failed()) {
                 throw new Exception('Concurrent process failed with exit code ['.$result->exitCode().']. Message: '.$result->errorOutput());
             }
 
->>>>>>> 7db7ea95
             $result = json_decode($result->output(), true);
 
             if (! $result['successful']) {
