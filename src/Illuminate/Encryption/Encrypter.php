<?php

namespace Illuminate\Encryption;

use Illuminate\Contracts\Encryption\DecryptException;
use Illuminate\Contracts\Encryption\Encrypter as EncrypterContract;
use Illuminate\Contracts\Encryption\EncryptException;
use Illuminate\Contracts\Encryption\StringEncrypter;
use RuntimeException;

class Encrypter implements EncrypterContract, StringEncrypter
{
    /**
     * The encryption key.
     *
     * @var string
     */
    protected $key;

    /**
     * The algorithm used for encryption.
     *
     * @var string
     */
    protected $cipher;

    /**
     * The supported cipher algorithms and their properties.
     *
     * @var array
     */
    private static $supportedCiphers = [
        'aes-128-cbc' => ['size' => 16, 'aead' => false],
        'aes-256-cbc' => ['size' => 32, 'aead' => false],
        'aes-128-gcm' => ['size' => 16, 'aead' => true],
        'aes-256-gcm' => ['size' => 32, 'aead' => true],
    ];

    /**
     * Create a new encrypter instance.
     *
     * @param  string  $key
     * @param  string  $cipher
     * @return void
     *
     * @throws \RuntimeException
     */
    public function __construct($key, $cipher = 'aes-128-cbc')
    {
        $key = (string) $key;

        if (! static::supported($key, $cipher)) {
            $ciphers = implode(', ', array_keys(self::$supportedCiphers));

            throw new RuntimeException("Unsupported cipher or incorrect key length. Supported ciphers are: {$ciphers}.");
        }

        $this->key = $key;
        $this->cipher = $cipher;
    }

    /**
     * Determine if the given key and cipher combination is valid.
     *
     * @param  string  $key
     * @param  string  $cipher
     * @return bool
     */
    public static function supported($key, $cipher)
    {
        if (! isset(self::$supportedCiphers[strtolower($cipher)])) {
            return false;
        }

        return mb_strlen($key, '8bit') === self::$supportedCiphers[strtolower($cipher)]['size'];
    }

    /**
     * Create a new encryption key for the given cipher.
     *
     * @param  string  $cipher
     * @return string
     */
    public static function generateKey($cipher)
    {
        return random_bytes(self::$supportedCiphers[strtolower($cipher)]['size'] ?? 32);
    }

    /**
     * Encrypt the given value.
     *
     * @param  mixed  $value
     * @param  bool  $serialize
     * @return string
     *
     * @throws \Illuminate\Contracts\Encryption\EncryptException
     */
    public function encrypt($value, $serialize = true)
    {
        $iv = random_bytes(openssl_cipher_iv_length(strtolower($this->cipher)));

        $value = \openssl_encrypt(
            $serialize ? serialize($value) : $value,
            strtolower($this->cipher), $this->key, 0, $iv, $tag
        );

        if ($value === false) {
            throw new EncryptException('Could not encrypt the data.');
        }

        $iv = base64_encode($iv);
        $tag = base64_encode($tag ?? '');

        $mac = self::$supportedCiphers[strtolower($this->cipher)]['aead']
            ? '' // For AEAD-algoritms, the tag / MAC is returned by openssl_encrypt...
            : $this->hash($iv, $value);

        $json = json_encode(compact('iv', 'value', 'mac', 'tag'), JSON_UNESCAPED_SLASHES);

        if (json_last_error() !== JSON_ERROR_NONE) {
            throw new EncryptException('Could not encrypt the data.');
        }

        return base64_encode($json);
    }

    /**
     * Encrypt a string without serialization.
     *
     * @param  string  $value
     * @return string
     *
     * @throws \Illuminate\Contracts\Encryption\EncryptException
     */
    public function encryptString($value)
    {
        return $this->encrypt($value, false);
    }

    /**
     * Decrypt the given value.
     *
     * @param  string  $payload
     * @param  bool  $unserialize
     * @return mixed
     *
     * @throws \Illuminate\Contracts\Encryption\DecryptException
     */
    public function decrypt($payload, $unserialize = true)
    {
        $payload = $this->getJsonPayload($payload);

        $iv = base64_decode($payload['iv']);

        $this->ensureTagIsValid(
            $tag = empty($payload['tag']) ? null : base64_decode($payload['tag'])
        );

        // Here we will decrypt the value. If we are able to successfully decrypt it
        // we will then unserialize it and return it out to the caller. If we are
        // unable to decrypt this value we will throw out an exception message.
        $decrypted = \openssl_decrypt(
            $payload['value'], strtolower($this->cipher), $this->key, 0, $iv, $tag ?? ''
        );

        if ($decrypted === false) {
            throw new DecryptException('Could not decrypt the data.');
        }

        return $unserialize ? unserialize($decrypted) : $decrypted;
    }

    /**
     * Decrypt the given string without unserialization.
     *
     * @param  string  $payload
     * @return string
     *
     * @throws \Illuminate\Contracts\Encryption\DecryptException
     */
    public function decryptString($payload)
    {
        return $this->decrypt($payload, false);
    }

    /**
     * Create a MAC for the given value.
     *
     * @param  string  $iv
     * @param  mixed  $value
     * @return string
     */
    protected function hash($iv, $value)
    {
        return hash_hmac('sha256', $iv.$value, $this->key);
    }

    /**
     * Get the JSON array from the given payload.
     *
     * @param  string  $payload
     * @return array
     *
     * @throws \Illuminate\Contracts\Encryption\DecryptException
     */
    protected function getJsonPayload($payload)
    {
        $payload = json_decode(base64_decode($payload), true);

        // If the payload is not valid JSON or does not have the proper keys set we will
        // assume it is invalid and bail out of the routine since we will not be able
        // to decrypt the given value. We'll also check the MAC for this encryption.
        if (! $this->validPayload($payload)) {
            throw new DecryptException('The payload is invalid.');
        }

        if (! self::$supportedCiphers[strtolower($this->cipher)]['aead'] && ! $this->validMac($payload)) {
            throw new DecryptException('The MAC is invalid.');
        }

        return $payload;
    }

    /**
     * Verify that the encryption payload is valid.
     *
     * @param  mixed  $payload
     * @return bool
     */
    protected function validPayload($payload)
    {
        return is_array($payload) && isset($payload['iv'], $payload['value'], $payload['mac']) &&
            strlen(base64_decode($payload['iv'], true)) === openssl_cipher_iv_length(strtolower($this->cipher));
    }

    /**
     * Determine if the MAC for the given payload is valid.
     *
     * @param  array  $payload
     * @return bool
     */
    protected function validMac(array $payload)
    {
        return hash_equals(
            $this->hash($payload['iv'], $payload['value']), $payload['mac']
        );
    }

    /**
<<<<<<< HEAD
     * Get the encryption key that the encrypter is currently using.
=======
     * Ensure the given tag is a valid tag given the selected cipher.
     *
     * @param  string  $tag
     * @return void
     */
    protected function ensureTagIsValid($tag)
    {
        if (self::$supportedCiphers[strtolower($this->cipher)]['aead'] && strlen($tag) !== 16) {
            throw new DecryptException('Could not decrypt the data.');
        }

        if (! self::$supportedCiphers[strtolower($this->cipher)]['aead'] && is_string($tag)) {
            throw new DecryptException('Unable to use tag because the cipher algorithm does not support AEAD.');
        }
    }

    /**
     * Get the encryption key.
>>>>>>> 33b1b981
     *
     * @return string
     */
    public function getKey()
    {
        return $this->key;
    }
}<|MERGE_RESOLUTION|>--- conflicted
+++ resolved
@@ -247,9 +247,6 @@
     }
 
     /**
-<<<<<<< HEAD
-     * Get the encryption key that the encrypter is currently using.
-=======
      * Ensure the given tag is a valid tag given the selected cipher.
      *
      * @param  string  $tag
@@ -267,8 +264,7 @@
     }
 
     /**
-     * Get the encryption key.
->>>>>>> 33b1b981
+     * Get the encryption key that the encrypter is currently using.
      *
      * @return string
      */
