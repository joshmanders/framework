--- conflicted
+++ resolved
@@ -69,14 +69,9 @@
 use Illuminate\Queue\Console\ForgetFailedCommand as ForgetFailedQueueCommand;
 use Illuminate\Queue\Console\ListenCommand as QueueListenCommand;
 use Illuminate\Queue\Console\ListFailedCommand as ListFailedQueueCommand;
-<<<<<<< HEAD
+use Illuminate\Queue\Console\MonitorCommand as QueueMonitorCommand;
 use Illuminate\Queue\Console\PruneBatchesCommand as QueuePruneBatchesCommand;
 use Illuminate\Queue\Console\PruneFailedJobsCommand as QueuePruneFailedJobsCommand;
-=======
-use Illuminate\Queue\Console\MonitorCommand as QueueMonitorCommand;
-use Illuminate\Queue\Console\PruneBatchesCommand as PruneBatchesQueueCommand;
-use Illuminate\Queue\Console\PruneFailedJobsCommand;
->>>>>>> f629792e
 use Illuminate\Queue\Console\RestartCommand as QueueRestartCommand;
 use Illuminate\Queue\Console\RetryBatchCommand as QueueRetryBatchCommand;
 use Illuminate\Queue\Console\RetryCommand as QueueRetryCommand;
@@ -102,7 +97,6 @@
         'ConfigCache' => ConfigCacheCommand::class,
         'ConfigClear' => ConfigClearCommand::class,
         'Db' => DbCommand::class,
-<<<<<<< HEAD
         'DbPrune' => PruneCommand::class,
         'DbWipe' => WipeCommand::class,
         'Down' => DownCommand::class,
@@ -119,6 +113,7 @@
         'QueueFlush' => FlushFailedQueueCommand::class,
         'QueueForget' => ForgetFailedQueueCommand::class,
         'QueueListen' => QueueListenCommand::class,
+        'QueueMonitor' => QueueMonitorCommand::class,
         'QueuePruneBatches' => QueuePruneBatchesCommand::class,
         'QueuePruneFailedJobs' => QueuePruneFailedJobsCommand::class,
         'QueueRestart' => QueueRestartCommand::class,
@@ -130,36 +125,6 @@
         'RouteList' => RouteListCommand::class,
         'SchemaDump' => DumpCommand::class,
         'Seed' => SeedCommand::class,
-=======
-        'DbPrune' => 'command.db.prune',
-        'DbWipe' => 'command.db.wipe',
-        'Down' => 'command.down',
-        'Environment' => 'command.environment',
-        'EventCache' => 'command.event.cache',
-        'EventClear' => 'command.event.clear',
-        'EventList' => 'command.event.list',
-        'KeyGenerate' => 'command.key.generate',
-        'Optimize' => 'command.optimize',
-        'OptimizeClear' => 'command.optimize.clear',
-        'PackageDiscover' => 'command.package.discover',
-        'QueueClear' => 'command.queue.clear',
-        'QueueFailed' => 'command.queue.failed',
-        'QueueFlush' => 'command.queue.flush',
-        'QueueForget' => 'command.queue.forget',
-        'QueueListen' => 'command.queue.listen',
-        'QueueMonitor' => 'command.queue.monitor',
-        'QueuePruneBatches' => 'command.queue.prune-batches',
-        'QueuePruneFailedJobs' => 'command.queue.prune-failed-jobs',
-        'QueueRestart' => 'command.queue.restart',
-        'QueueRetry' => 'command.queue.retry',
-        'QueueRetryBatch' => 'command.queue.retry-batch',
-        'QueueWork' => 'command.queue.work',
-        'RouteCache' => 'command.route.cache',
-        'RouteClear' => 'command.route.clear',
-        'RouteList' => 'command.route.list',
-        'SchemaDump' => 'command.schema.dump',
-        'Seed' => 'command.seed',
->>>>>>> f629792e
         'ScheduleFinish' => ScheduleFinishCommand::class,
         'ScheduleList' => ScheduleListCommand::class,
         'ScheduleRun' => ScheduleRunCommand::class,
