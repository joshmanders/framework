<?php

namespace Illuminate\Foundation;

use Closure;
use Composer\Autoload\ClassLoader;
use Illuminate\Container\Container;
use Illuminate\Contracts\Console\Kernel as ConsoleKernelContract;
use Illuminate\Contracts\Foundation\Application as ApplicationContract;
use Illuminate\Contracts\Foundation\CachesConfiguration;
use Illuminate\Contracts\Foundation\CachesRoutes;
use Illuminate\Contracts\Foundation\MaintenanceMode as MaintenanceModeContract;
use Illuminate\Contracts\Http\Kernel as HttpKernelContract;
use Illuminate\Events\EventServiceProvider;
use Illuminate\Filesystem\Filesystem;
use Illuminate\Foundation\Bootstrap\LoadEnvironmentVariables;
use Illuminate\Foundation\Events\LocaleUpdated;
use Illuminate\Http\Request;
use Illuminate\Log\Context\ContextServiceProvider;
use Illuminate\Log\LogServiceProvider;
use Illuminate\Routing\RoutingServiceProvider;
use Illuminate\Support\Arr;
use Illuminate\Support\Collection;
use Illuminate\Support\Env;
use Illuminate\Support\ServiceProvider;
use Illuminate\Support\Str;
use Illuminate\Support\Traits\Macroable;
use RuntimeException;
use Symfony\Component\Console\Input\InputInterface;
use Symfony\Component\Console\Output\ConsoleOutput;
use Symfony\Component\HttpFoundation\Request as SymfonyRequest;
use Symfony\Component\HttpFoundation\Response as SymfonyResponse;
use Symfony\Component\HttpKernel\Exception\HttpException;
use Symfony\Component\HttpKernel\Exception\NotFoundHttpException;
use Symfony\Component\HttpKernel\HttpKernelInterface;

use function Illuminate\Filesystem\join_paths;

class Application extends Container implements ApplicationContract, CachesConfiguration, CachesRoutes, HttpKernelInterface
{
    use Macroable;

    /**
     * The Laravel framework version.
     *
     * @var string
     */
<<<<<<< HEAD
    const VERSION = '11.5.0';
=======
    const VERSION = '10.48.10';
>>>>>>> 470e3e87

    /**
     * The base path for the Laravel installation.
     *
     * @var string
     */
    protected $basePath;

    /**
     * The array of registered callbacks.
     *
     * @var callable[]
     */
    protected $registeredCallbacks = [];

    /**
     * Indicates if the application has been bootstrapped before.
     *
     * @var bool
     */
    protected $hasBeenBootstrapped = false;

    /**
     * Indicates if the application has "booted".
     *
     * @var bool
     */
    protected $booted = false;

    /**
     * The array of booting callbacks.
     *
     * @var callable[]
     */
    protected $bootingCallbacks = [];

    /**
     * The array of booted callbacks.
     *
     * @var callable[]
     */
    protected $bootedCallbacks = [];

    /**
     * The array of terminating callbacks.
     *
     * @var callable[]
     */
    protected $terminatingCallbacks = [];

    /**
     * All of the registered service providers.
     *
     * @var \Illuminate\Support\ServiceProvider[]
     */
    protected $serviceProviders = [];

    /**
     * The names of the loaded service providers.
     *
     * @var array
     */
    protected $loadedProviders = [];

    /**
     * The deferred services and their providers.
     *
     * @var array
     */
    protected $deferredServices = [];

    /**
     * The custom bootstrap path defined by the developer.
     *
     * @var string
     */
    protected $bootstrapPath;

    /**
     * The custom application path defined by the developer.
     *
     * @var string
     */
    protected $appPath;

    /**
     * The custom configuration path defined by the developer.
     *
     * @var string
     */
    protected $configPath;

    /**
     * The custom database path defined by the developer.
     *
     * @var string
     */
    protected $databasePath;

    /**
     * The custom language file path defined by the developer.
     *
     * @var string
     */
    protected $langPath;

    /**
     * The custom public / web path defined by the developer.
     *
     * @var string
     */
    protected $publicPath;

    /**
     * The custom storage path defined by the developer.
     *
     * @var string
     */
    protected $storagePath;

    /**
     * The custom environment path defined by the developer.
     *
     * @var string
     */
    protected $environmentPath;

    /**
     * The environment file to load during bootstrapping.
     *
     * @var string
     */
    protected $environmentFile = '.env';

    /**
     * Indicates if the application is running in the console.
     *
     * @var bool|null
     */
    protected $isRunningInConsole;

    /**
     * The application namespace.
     *
     * @var string
     */
    protected $namespace;

    /**
     * The prefixes of absolute cache paths for use during normalization.
     *
     * @var string[]
     */
    protected $absoluteCachePathPrefixes = ['/', '\\'];

    /**
     * Create a new Illuminate application instance.
     *
     * @param  string|null  $basePath
     * @return void
     */
    public function __construct($basePath = null)
    {
        if ($basePath) {
            $this->setBasePath($basePath);
        }

        $this->registerBaseBindings();
        $this->registerBaseServiceProviders();
        $this->registerCoreContainerAliases();
    }

    /**
     * Begin configuring a new Laravel application instance.
     *
     * @param  string|null  $basePath
     * @return \Illuminate\Foundation\Configuration\ApplicationBuilder
     */
    public static function configure(?string $basePath = null)
    {
        $basePath = match (true) {
            is_string($basePath) => $basePath,
            default => static::inferBasePath(),
        };

        return (new Configuration\ApplicationBuilder(new static($basePath)))
            ->withKernels()
            ->withEvents()
            ->withCommands()
            ->withProviders();
    }

    /**
     * Infer the application's base directory from the environment.
     *
     * @return string
     */
    public static function inferBasePath()
    {
        return match (true) {
            isset($_ENV['APP_BASE_PATH']) => $_ENV['APP_BASE_PATH'],
            default => dirname(array_keys(ClassLoader::getRegisteredLoaders())[0]),
        };
    }

    /**
     * Get the version number of the application.
     *
     * @return string
     */
    public function version()
    {
        return static::VERSION;
    }

    /**
     * Register the basic bindings into the container.
     *
     * @return void
     */
    protected function registerBaseBindings()
    {
        static::setInstance($this);

        $this->instance('app', $this);

        $this->instance(Container::class, $this);
        $this->singleton(Mix::class);

        $this->singleton(PackageManifest::class, fn () => new PackageManifest(
            new Filesystem, $this->basePath(), $this->getCachedPackagesPath()
        ));
    }

    /**
     * Register all of the base service providers.
     *
     * @return void
     */
    protected function registerBaseServiceProviders()
    {
        $this->register(new EventServiceProvider($this));
        $this->register(new LogServiceProvider($this));
        $this->register(new ContextServiceProvider($this));
        $this->register(new RoutingServiceProvider($this));
    }

    /**
     * Run the given array of bootstrap classes.
     *
     * @param  string[]  $bootstrappers
     * @return void
     */
    public function bootstrapWith(array $bootstrappers)
    {
        $this->hasBeenBootstrapped = true;

        foreach ($bootstrappers as $bootstrapper) {
            $this['events']->dispatch('bootstrapping: '.$bootstrapper, [$this]);

            $this->make($bootstrapper)->bootstrap($this);

            $this['events']->dispatch('bootstrapped: '.$bootstrapper, [$this]);
        }
    }

    /**
     * Register a callback to run after loading the environment.
     *
     * @param  \Closure  $callback
     * @return void
     */
    public function afterLoadingEnvironment(Closure $callback)
    {
        $this->afterBootstrapping(
            LoadEnvironmentVariables::class, $callback
        );
    }

    /**
     * Register a callback to run before a bootstrapper.
     *
     * @param  string  $bootstrapper
     * @param  \Closure  $callback
     * @return void
     */
    public function beforeBootstrapping($bootstrapper, Closure $callback)
    {
        $this['events']->listen('bootstrapping: '.$bootstrapper, $callback);
    }

    /**
     * Register a callback to run after a bootstrapper.
     *
     * @param  string  $bootstrapper
     * @param  \Closure  $callback
     * @return void
     */
    public function afterBootstrapping($bootstrapper, Closure $callback)
    {
        $this['events']->listen('bootstrapped: '.$bootstrapper, $callback);
    }

    /**
     * Determine if the application has been bootstrapped before.
     *
     * @return bool
     */
    public function hasBeenBootstrapped()
    {
        return $this->hasBeenBootstrapped;
    }

    /**
     * Set the base path for the application.
     *
     * @param  string  $basePath
     * @return $this
     */
    public function setBasePath($basePath)
    {
        $this->basePath = rtrim($basePath, '\/');

        $this->bindPathsInContainer();

        return $this;
    }

    /**
     * Bind all of the application paths in the container.
     *
     * @return void
     */
    protected function bindPathsInContainer()
    {
        $this->instance('path', $this->path());
        $this->instance('path.base', $this->basePath());
        $this->instance('path.config', $this->configPath());
        $this->instance('path.database', $this->databasePath());
        $this->instance('path.public', $this->publicPath());
        $this->instance('path.resources', $this->resourcePath());
        $this->instance('path.storage', $this->storagePath());

        $this->useBootstrapPath(value(function () {
            return is_dir($directory = $this->basePath('.laravel'))
                        ? $directory
                        : $this->basePath('bootstrap');
        }));

        $this->useLangPath(value(function () {
            return is_dir($directory = $this->resourcePath('lang'))
                        ? $directory
                        : $this->basePath('lang');
        }));
    }

    /**
     * Get the path to the application "app" directory.
     *
     * @param  string  $path
     * @return string
     */
    public function path($path = '')
    {
        return $this->joinPaths($this->appPath ?: $this->basePath('app'), $path);
    }

    /**
     * Set the application directory.
     *
     * @param  string  $path
     * @return $this
     */
    public function useAppPath($path)
    {
        $this->appPath = $path;

        $this->instance('path', $path);

        return $this;
    }

    /**
     * Get the base path of the Laravel installation.
     *
     * @param  string  $path
     * @return string
     */
    public function basePath($path = '')
    {
        return $this->joinPaths($this->basePath, $path);
    }

    /**
     * Get the path to the bootstrap directory.
     *
     * @param  string  $path
     * @return string
     */
    public function bootstrapPath($path = '')
    {
        return $this->joinPaths($this->bootstrapPath, $path);
    }

    /**
     * Get the path to the service provider list in the bootstrap directory.
     *
     * @return string
     */
    public function getBootstrapProvidersPath()
    {
        return $this->bootstrapPath('providers.php');
    }

    /**
     * Set the bootstrap file directory.
     *
     * @param  string  $path
     * @return $this
     */
    public function useBootstrapPath($path)
    {
        $this->bootstrapPath = $path;

        $this->instance('path.bootstrap', $path);

        return $this;
    }

    /**
     * Get the path to the application configuration files.
     *
     * @param  string  $path
     * @return string
     */
    public function configPath($path = '')
    {
        return $this->joinPaths($this->configPath ?: $this->basePath('config'), $path);
    }

    /**
     * Set the configuration directory.
     *
     * @param  string  $path
     * @return $this
     */
    public function useConfigPath($path)
    {
        $this->configPath = $path;

        $this->instance('path.config', $path);

        return $this;
    }

    /**
     * Get the path to the database directory.
     *
     * @param  string  $path
     * @return string
     */
    public function databasePath($path = '')
    {
        return $this->joinPaths($this->databasePath ?: $this->basePath('database'), $path);
    }

    /**
     * Set the database directory.
     *
     * @param  string  $path
     * @return $this
     */
    public function useDatabasePath($path)
    {
        $this->databasePath = $path;

        $this->instance('path.database', $path);

        return $this;
    }

    /**
     * Get the path to the language files.
     *
     * @param  string  $path
     * @return string
     */
    public function langPath($path = '')
    {
        return $this->joinPaths($this->langPath, $path);
    }

    /**
     * Set the language file directory.
     *
     * @param  string  $path
     * @return $this
     */
    public function useLangPath($path)
    {
        $this->langPath = $path;

        $this->instance('path.lang', $path);

        return $this;
    }

    /**
     * Get the path to the public / web directory.
     *
     * @param  string  $path
     * @return string
     */
    public function publicPath($path = '')
    {
        return $this->joinPaths($this->publicPath ?: $this->basePath('public'), $path);
    }

    /**
     * Set the public / web directory.
     *
     * @param  string  $path
     * @return $this
     */
    public function usePublicPath($path)
    {
        $this->publicPath = $path;

        $this->instance('path.public', $path);

        return $this;
    }

    /**
     * Get the path to the storage directory.
     *
     * @param  string  $path
     * @return string
     */
    public function storagePath($path = '')
    {
        if (isset($_ENV['LARAVEL_STORAGE_PATH'])) {
            return $this->joinPaths($this->storagePath ?: $_ENV['LARAVEL_STORAGE_PATH'], $path);
        }

        if (isset($_SERVER['LARAVEL_STORAGE_PATH'])) {
            return $this->joinPaths($this->storagePath ?: $_SERVER['LARAVEL_STORAGE_PATH'], $path);
        }

        return $this->joinPaths($this->storagePath ?: $this->basePath('storage'), $path);
    }

    /**
     * Set the storage directory.
     *
     * @param  string  $path
     * @return $this
     */
    public function useStoragePath($path)
    {
        $this->storagePath = $path;

        $this->instance('path.storage', $path);

        return $this;
    }

    /**
     * Get the path to the resources directory.
     *
     * @param  string  $path
     * @return string
     */
    public function resourcePath($path = '')
    {
        return $this->joinPaths($this->basePath('resources'), $path);
    }

    /**
     * Get the path to the views directory.
     *
     * This method returns the first configured path in the array of view paths.
     *
     * @param  string  $path
     * @return string
     */
    public function viewPath($path = '')
    {
        $viewPath = rtrim($this['config']->get('view.paths')[0], DIRECTORY_SEPARATOR);

        return $this->joinPaths($viewPath, $path);
    }

    /**
     * Join the given paths together.
     *
     * @param  string  $basePath
     * @param  string  $path
     * @return string
     */
    public function joinPaths($basePath, $path = '')
    {
        return join_paths($basePath, $path);
    }

    /**
     * Get the path to the environment file directory.
     *
     * @return string
     */
    public function environmentPath()
    {
        return $this->environmentPath ?: $this->basePath;
    }

    /**
     * Set the directory for the environment file.
     *
     * @param  string  $path
     * @return $this
     */
    public function useEnvironmentPath($path)
    {
        $this->environmentPath = $path;

        return $this;
    }

    /**
     * Set the environment file to be loaded during bootstrapping.
     *
     * @param  string  $file
     * @return $this
     */
    public function loadEnvironmentFrom($file)
    {
        $this->environmentFile = $file;

        return $this;
    }

    /**
     * Get the environment file the application is using.
     *
     * @return string
     */
    public function environmentFile()
    {
        return $this->environmentFile ?: '.env';
    }

    /**
     * Get the fully qualified path to the environment file.
     *
     * @return string
     */
    public function environmentFilePath()
    {
        return $this->environmentPath().DIRECTORY_SEPARATOR.$this->environmentFile();
    }

    /**
     * Get or check the current application environment.
     *
     * @param  string|array  ...$environments
     * @return string|bool
     */
    public function environment(...$environments)
    {
        if (count($environments) > 0) {
            $patterns = is_array($environments[0]) ? $environments[0] : $environments;

            return Str::is($patterns, $this['env']);
        }

        return $this['env'];
    }

    /**
     * Determine if the application is in the local environment.
     *
     * @return bool
     */
    public function isLocal()
    {
        return $this['env'] === 'local';
    }

    /**
     * Determine if the application is in the production environment.
     *
     * @return bool
     */
    public function isProduction()
    {
        return $this['env'] === 'production';
    }

    /**
     * Detect the application's current environment.
     *
     * @param  \Closure  $callback
     * @return string
     */
    public function detectEnvironment(Closure $callback)
    {
        $args = $_SERVER['argv'] ?? null;

        return $this['env'] = (new EnvironmentDetector)->detect($callback, $args);
    }

    /**
     * Determine if the application is running in the console.
     *
     * @return bool
     */
    public function runningInConsole()
    {
        if ($this->isRunningInConsole === null) {
            $this->isRunningInConsole = Env::get('APP_RUNNING_IN_CONSOLE') ?? (\PHP_SAPI === 'cli' || \PHP_SAPI === 'phpdbg');
        }

        return $this->isRunningInConsole;
    }

    /**
     * Determine if the application is running any of the given console commands.
     *
     * @param  string|array  ...$commands
     * @return bool
     */
    public function runningConsoleCommand(...$commands)
    {
        if (! $this->runningInConsole()) {
            return false;
        }

        return in_array(
            $_SERVER['argv'][1] ?? null,
            is_array($commands[0]) ? $commands[0] : $commands
        );
    }

    /**
     * Determine if the application is running unit tests.
     *
     * @return bool
     */
    public function runningUnitTests()
    {
        return $this->bound('env') && $this['env'] === 'testing';
    }

    /**
     * Determine if the application is running with debug mode enabled.
     *
     * @return bool
     */
    public function hasDebugModeEnabled()
    {
        return (bool) $this['config']->get('app.debug');
    }

    /**
     * Register a new registered listener.
     *
     * @param  callable  $callback
     * @return void
     */
    public function registered($callback)
    {
        $this->registeredCallbacks[] = $callback;
    }

    /**
     * Register all of the configured providers.
     *
     * @return void
     */
    public function registerConfiguredProviders()
    {
        $providers = Collection::make($this->make('config')->get('app.providers'))
                        ->partition(fn ($provider) => str_starts_with($provider, 'Illuminate\\'));

        $providers->splice(1, 0, [$this->make(PackageManifest::class)->providers()]);

        (new ProviderRepository($this, new Filesystem, $this->getCachedServicesPath()))
                    ->load($providers->collapse()->toArray());

        $this->fireAppCallbacks($this->registeredCallbacks);
    }

    /**
     * Register a service provider with the application.
     *
     * @param  \Illuminate\Support\ServiceProvider|string  $provider
     * @param  bool  $force
     * @return \Illuminate\Support\ServiceProvider
     */
    public function register($provider, $force = false)
    {
        if (($registered = $this->getProvider($provider)) && ! $force) {
            return $registered;
        }

        // If the given "provider" is a string, we will resolve it, passing in the
        // application instance automatically for the developer. This is simply
        // a more convenient way of specifying your service provider classes.
        if (is_string($provider)) {
            $provider = $this->resolveProvider($provider);
        }

        $provider->register();

        // If there are bindings / singletons set as properties on the provider we
        // will spin through them and register them with the application, which
        // serves as a convenience layer while registering a lot of bindings.
        if (property_exists($provider, 'bindings')) {
            foreach ($provider->bindings as $key => $value) {
                $this->bind($key, $value);
            }
        }

        if (property_exists($provider, 'singletons')) {
            foreach ($provider->singletons as $key => $value) {
                $key = is_int($key) ? $value : $key;

                $this->singleton($key, $value);
            }
        }

        $this->markAsRegistered($provider);

        // If the application has already booted, we will call this boot method on
        // the provider class so it has an opportunity to do its boot logic and
        // will be ready for any usage by this developer's application logic.
        if ($this->isBooted()) {
            $this->bootProvider($provider);
        }

        return $provider;
    }

    /**
     * Get the registered service provider instance if it exists.
     *
     * @param  \Illuminate\Support\ServiceProvider|string  $provider
     * @return \Illuminate\Support\ServiceProvider|null
     */
    public function getProvider($provider)
    {
        return array_values($this->getProviders($provider))[0] ?? null;
    }

    /**
     * Get the registered service provider instances if any exist.
     *
     * @param  \Illuminate\Support\ServiceProvider|string  $provider
     * @return array
     */
    public function getProviders($provider)
    {
        $name = is_string($provider) ? $provider : get_class($provider);

        return Arr::where($this->serviceProviders, fn ($value) => $value instanceof $name);
    }

    /**
     * Resolve a service provider instance from the class name.
     *
     * @param  string  $provider
     * @return \Illuminate\Support\ServiceProvider
     */
    public function resolveProvider($provider)
    {
        return new $provider($this);
    }

    /**
     * Mark the given provider as registered.
     *
     * @param  \Illuminate\Support\ServiceProvider  $provider
     * @return void
     */
    protected function markAsRegistered($provider)
    {
        $this->serviceProviders[] = $provider;

        $this->loadedProviders[get_class($provider)] = true;
    }

    /**
     * Load and boot all of the remaining deferred providers.
     *
     * @return void
     */
    public function loadDeferredProviders()
    {
        // We will simply spin through each of the deferred providers and register each
        // one and boot them if the application has booted. This should make each of
        // the remaining services available to this application for immediate use.
        foreach ($this->deferredServices as $service => $provider) {
            $this->loadDeferredProvider($service);
        }

        $this->deferredServices = [];
    }

    /**
     * Load the provider for a deferred service.
     *
     * @param  string  $service
     * @return void
     */
    public function loadDeferredProvider($service)
    {
        if (! $this->isDeferredService($service)) {
            return;
        }

        $provider = $this->deferredServices[$service];

        // If the service provider has not already been loaded and registered we can
        // register it with the application and remove the service from this list
        // of deferred services, since it will already be loaded on subsequent.
        if (! isset($this->loadedProviders[$provider])) {
            $this->registerDeferredProvider($provider, $service);
        }
    }

    /**
     * Register a deferred provider and service.
     *
     * @param  string  $provider
     * @param  string|null  $service
     * @return void
     */
    public function registerDeferredProvider($provider, $service = null)
    {
        // Once the provider that provides the deferred service has been registered we
        // will remove it from our local list of the deferred services with related
        // providers so that this container does not try to resolve it out again.
        if ($service) {
            unset($this->deferredServices[$service]);
        }

        $this->register($instance = new $provider($this));

        if (! $this->isBooted()) {
            $this->booting(function () use ($instance) {
                $this->bootProvider($instance);
            });
        }
    }

    /**
     * Resolve the given type from the container.
     *
     * @param  string  $abstract
     * @param  array  $parameters
     * @return mixed
     */
    public function make($abstract, array $parameters = [])
    {
        $this->loadDeferredProviderIfNeeded($abstract = $this->getAlias($abstract));

        return parent::make($abstract, $parameters);
    }

    /**
     * Resolve the given type from the container.
     *
     * @param  string  $abstract
     * @param  array  $parameters
     * @param  bool  $raiseEvents
     * @return mixed
     */
    protected function resolve($abstract, $parameters = [], $raiseEvents = true)
    {
        $this->loadDeferredProviderIfNeeded($abstract = $this->getAlias($abstract));

        return parent::resolve($abstract, $parameters, $raiseEvents);
    }

    /**
     * Load the deferred provider if the given type is a deferred service and the instance has not been loaded.
     *
     * @param  string  $abstract
     * @return void
     */
    protected function loadDeferredProviderIfNeeded($abstract)
    {
        if ($this->isDeferredService($abstract) && ! isset($this->instances[$abstract])) {
            $this->loadDeferredProvider($abstract);
        }
    }

    /**
     * Determine if the given abstract type has been bound.
     *
     * @param  string  $abstract
     * @return bool
     */
    public function bound($abstract)
    {
        return $this->isDeferredService($abstract) || parent::bound($abstract);
    }

    /**
     * Determine if the application has booted.
     *
     * @return bool
     */
    public function isBooted()
    {
        return $this->booted;
    }

    /**
     * Boot the application's service providers.
     *
     * @return void
     */
    public function boot()
    {
        if ($this->isBooted()) {
            return;
        }

        // Once the application has booted we will also fire some "booted" callbacks
        // for any listeners that need to do work after this initial booting gets
        // finished. This is useful when ordering the boot-up processes we run.
        $this->fireAppCallbacks($this->bootingCallbacks);

        array_walk($this->serviceProviders, function ($p) {
            $this->bootProvider($p);
        });

        $this->booted = true;

        $this->fireAppCallbacks($this->bootedCallbacks);
    }

    /**
     * Boot the given service provider.
     *
     * @param  \Illuminate\Support\ServiceProvider  $provider
     * @return void
     */
    protected function bootProvider(ServiceProvider $provider)
    {
        $provider->callBootingCallbacks();

        if (method_exists($provider, 'boot')) {
            $this->call([$provider, 'boot']);
        }

        $provider->callBootedCallbacks();
    }

    /**
     * Register a new boot listener.
     *
     * @param  callable  $callback
     * @return void
     */
    public function booting($callback)
    {
        $this->bootingCallbacks[] = $callback;
    }

    /**
     * Register a new "booted" listener.
     *
     * @param  callable  $callback
     * @return void
     */
    public function booted($callback)
    {
        $this->bootedCallbacks[] = $callback;

        if ($this->isBooted()) {
            $callback($this);
        }
    }

    /**
     * Call the booting callbacks for the application.
     *
     * @param  callable[]  $callbacks
     * @return void
     */
    protected function fireAppCallbacks(array &$callbacks)
    {
        $index = 0;

        while ($index < count($callbacks)) {
            $callbacks[$index]($this);

            $index++;
        }
    }

    /**
     * {@inheritdoc}
     *
     * @return \Symfony\Component\HttpFoundation\Response
     */
    public function handle(SymfonyRequest $request, int $type = self::MAIN_REQUEST, bool $catch = true): SymfonyResponse
    {
        return $this[HttpKernelContract::class]->handle(Request::createFromBase($request));
    }

    /**
     * Handle the incoming HTTP request and send the response to the browser.
     *
     * @param  \Illuminate\Http\Request  $request
     * @return void
     */
    public function handleRequest(Request $request)
    {
        $kernel = $this->make(HttpKernelContract::class);

        $response = $kernel->handle($request)->send();

        $kernel->terminate($request, $response);
    }

    /**
     * Handle the incoming Artisan command.
     *
     * @param  \Symfony\Component\Console\Input\InputInterface  $input
     * @return int
     */
    public function handleCommand(InputInterface $input)
    {
        $kernel = $this->make(ConsoleKernelContract::class);

        $status = $kernel->handle(
            $input,
            new ConsoleOutput
        );

        $kernel->terminate($input, $status);

        return $status;
    }

    /**
     * Determine if middleware has been disabled for the application.
     *
     * @return bool
     */
    public function shouldSkipMiddleware()
    {
        return $this->bound('middleware.disable') &&
               $this->make('middleware.disable') === true;
    }

    /**
     * Get the path to the cached services.php file.
     *
     * @return string
     */
    public function getCachedServicesPath()
    {
        return $this->normalizeCachePath('APP_SERVICES_CACHE', 'cache/services.php');
    }

    /**
     * Get the path to the cached packages.php file.
     *
     * @return string
     */
    public function getCachedPackagesPath()
    {
        return $this->normalizeCachePath('APP_PACKAGES_CACHE', 'cache/packages.php');
    }

    /**
     * Determine if the application configuration is cached.
     *
     * @return bool
     */
    public function configurationIsCached()
    {
        return is_file($this->getCachedConfigPath());
    }

    /**
     * Get the path to the configuration cache file.
     *
     * @return string
     */
    public function getCachedConfigPath()
    {
        return $this->normalizeCachePath('APP_CONFIG_CACHE', 'cache/config.php');
    }

    /**
     * Determine if the application routes are cached.
     *
     * @return bool
     */
    public function routesAreCached()
    {
        return $this['files']->exists($this->getCachedRoutesPath());
    }

    /**
     * Get the path to the routes cache file.
     *
     * @return string
     */
    public function getCachedRoutesPath()
    {
        return $this->normalizeCachePath('APP_ROUTES_CACHE', 'cache/routes-v7.php');
    }

    /**
     * Determine if the application events are cached.
     *
     * @return bool
     */
    public function eventsAreCached()
    {
        return $this['files']->exists($this->getCachedEventsPath());
    }

    /**
     * Get the path to the events cache file.
     *
     * @return string
     */
    public function getCachedEventsPath()
    {
        return $this->normalizeCachePath('APP_EVENTS_CACHE', 'cache/events.php');
    }

    /**
     * Normalize a relative or absolute path to a cache file.
     *
     * @param  string  $key
     * @param  string  $default
     * @return string
     */
    protected function normalizeCachePath($key, $default)
    {
        if (is_null($env = Env::get($key))) {
            return $this->bootstrapPath($default);
        }

        return Str::startsWith($env, $this->absoluteCachePathPrefixes)
                ? $env
                : $this->basePath($env);
    }

    /**
     * Add new prefix to list of absolute path prefixes.
     *
     * @param  string  $prefix
     * @return $this
     */
    public function addAbsoluteCachePathPrefix($prefix)
    {
        $this->absoluteCachePathPrefixes[] = $prefix;

        return $this;
    }

    /**
     * Get an instance of the maintenance mode manager implementation.
     *
     * @return \Illuminate\Contracts\Foundation\MaintenanceMode
     */
    public function maintenanceMode()
    {
        return $this->make(MaintenanceModeContract::class);
    }

    /**
     * Determine if the application is currently down for maintenance.
     *
     * @return bool
     */
    public function isDownForMaintenance()
    {
        return $this->maintenanceMode()->active();
    }

    /**
     * Throw an HttpException with the given data.
     *
     * @param  int  $code
     * @param  string  $message
     * @param  array  $headers
     * @return never
     *
     * @throws \Symfony\Component\HttpKernel\Exception\HttpException
     * @throws \Symfony\Component\HttpKernel\Exception\NotFoundHttpException
     */
    public function abort($code, $message = '', array $headers = [])
    {
        if ($code == 404) {
            throw new NotFoundHttpException($message, null, 0, $headers);
        }

        throw new HttpException($code, $message, null, $headers);
    }

    /**
     * Register a terminating callback with the application.
     *
     * @param  callable|string  $callback
     * @return $this
     */
    public function terminating($callback)
    {
        $this->terminatingCallbacks[] = $callback;

        return $this;
    }

    /**
     * Terminate the application.
     *
     * @return void
     */
    public function terminate()
    {
        $index = 0;

        while ($index < count($this->terminatingCallbacks)) {
            $this->call($this->terminatingCallbacks[$index]);

            $index++;
        }
    }

    /**
     * Get the service providers that have been loaded.
     *
     * @return array
     */
    public function getLoadedProviders()
    {
        return $this->loadedProviders;
    }

    /**
     * Determine if the given service provider is loaded.
     *
     * @param  string  $provider
     * @return bool
     */
    public function providerIsLoaded(string $provider)
    {
        return isset($this->loadedProviders[$provider]);
    }

    /**
     * Get the application's deferred services.
     *
     * @return array
     */
    public function getDeferredServices()
    {
        return $this->deferredServices;
    }

    /**
     * Set the application's deferred services.
     *
     * @param  array  $services
     * @return void
     */
    public function setDeferredServices(array $services)
    {
        $this->deferredServices = $services;
    }

    /**
     * Add an array of services to the application's deferred services.
     *
     * @param  array  $services
     * @return void
     */
    public function addDeferredServices(array $services)
    {
        $this->deferredServices = array_merge($this->deferredServices, $services);
    }

    /**
     * Determine if the given service is a deferred service.
     *
     * @param  string  $service
     * @return bool
     */
    public function isDeferredService($service)
    {
        return isset($this->deferredServices[$service]);
    }

    /**
     * Configure the real-time facade namespace.
     *
     * @param  string  $namespace
     * @return void
     */
    public function provideFacades($namespace)
    {
        AliasLoader::setFacadeNamespace($namespace);
    }

    /**
     * Get the current application locale.
     *
     * @return string
     */
    public function getLocale()
    {
        return $this['config']->get('app.locale');
    }

    /**
     * Get the current application locale.
     *
     * @return string
     */
    public function currentLocale()
    {
        return $this->getLocale();
    }

    /**
     * Get the current application fallback locale.
     *
     * @return string
     */
    public function getFallbackLocale()
    {
        return $this['config']->get('app.fallback_locale');
    }

    /**
     * Set the current application locale.
     *
     * @param  string  $locale
     * @return void
     */
    public function setLocale($locale)
    {
        $this['config']->set('app.locale', $locale);

        $this['translator']->setLocale($locale);

        $this['events']->dispatch(new LocaleUpdated($locale));
    }

    /**
     * Set the current application fallback locale.
     *
     * @param  string  $fallbackLocale
     * @return void
     */
    public function setFallbackLocale($fallbackLocale)
    {
        $this['config']->set('app.fallback_locale', $fallbackLocale);

        $this['translator']->setFallback($fallbackLocale);
    }

    /**
     * Determine if the application locale is the given locale.
     *
     * @param  string  $locale
     * @return bool
     */
    public function isLocale($locale)
    {
        return $this->getLocale() == $locale;
    }

    /**
     * Register the core class aliases in the container.
     *
     * @return void
     */
    public function registerCoreContainerAliases()
    {
        foreach ([
            'app' => [self::class, \Illuminate\Contracts\Container\Container::class, \Illuminate\Contracts\Foundation\Application::class, \Psr\Container\ContainerInterface::class],
            'auth' => [\Illuminate\Auth\AuthManager::class, \Illuminate\Contracts\Auth\Factory::class],
            'auth.driver' => [\Illuminate\Contracts\Auth\Guard::class],
            'blade.compiler' => [\Illuminate\View\Compilers\BladeCompiler::class],
            'cache' => [\Illuminate\Cache\CacheManager::class, \Illuminate\Contracts\Cache\Factory::class],
            'cache.store' => [\Illuminate\Cache\Repository::class, \Illuminate\Contracts\Cache\Repository::class, \Psr\SimpleCache\CacheInterface::class],
            'cache.psr6' => [\Symfony\Component\Cache\Adapter\Psr16Adapter::class, \Symfony\Component\Cache\Adapter\AdapterInterface::class, \Psr\Cache\CacheItemPoolInterface::class],
            'config' => [\Illuminate\Config\Repository::class, \Illuminate\Contracts\Config\Repository::class],
            'cookie' => [\Illuminate\Cookie\CookieJar::class, \Illuminate\Contracts\Cookie\Factory::class, \Illuminate\Contracts\Cookie\QueueingFactory::class],
            'db' => [\Illuminate\Database\DatabaseManager::class, \Illuminate\Database\ConnectionResolverInterface::class],
            'db.connection' => [\Illuminate\Database\Connection::class, \Illuminate\Database\ConnectionInterface::class],
            'db.schema' => [\Illuminate\Database\Schema\Builder::class],
            'encrypter' => [\Illuminate\Encryption\Encrypter::class, \Illuminate\Contracts\Encryption\Encrypter::class, \Illuminate\Contracts\Encryption\StringEncrypter::class],
            'events' => [\Illuminate\Events\Dispatcher::class, \Illuminate\Contracts\Events\Dispatcher::class],
            'files' => [\Illuminate\Filesystem\Filesystem::class],
            'filesystem' => [\Illuminate\Filesystem\FilesystemManager::class, \Illuminate\Contracts\Filesystem\Factory::class],
            'filesystem.disk' => [\Illuminate\Contracts\Filesystem\Filesystem::class],
            'filesystem.cloud' => [\Illuminate\Contracts\Filesystem\Cloud::class],
            'hash' => [\Illuminate\Hashing\HashManager::class],
            'hash.driver' => [\Illuminate\Contracts\Hashing\Hasher::class],
            'translator' => [\Illuminate\Translation\Translator::class, \Illuminate\Contracts\Translation\Translator::class],
            'log' => [\Illuminate\Log\LogManager::class, \Psr\Log\LoggerInterface::class],
            'mail.manager' => [\Illuminate\Mail\MailManager::class, \Illuminate\Contracts\Mail\Factory::class],
            'mailer' => [\Illuminate\Mail\Mailer::class, \Illuminate\Contracts\Mail\Mailer::class, \Illuminate\Contracts\Mail\MailQueue::class],
            'auth.password' => [\Illuminate\Auth\Passwords\PasswordBrokerManager::class, \Illuminate\Contracts\Auth\PasswordBrokerFactory::class],
            'auth.password.broker' => [\Illuminate\Auth\Passwords\PasswordBroker::class, \Illuminate\Contracts\Auth\PasswordBroker::class],
            'queue' => [\Illuminate\Queue\QueueManager::class, \Illuminate\Contracts\Queue\Factory::class, \Illuminate\Contracts\Queue\Monitor::class],
            'queue.connection' => [\Illuminate\Contracts\Queue\Queue::class],
            'queue.failer' => [\Illuminate\Queue\Failed\FailedJobProviderInterface::class],
            'redirect' => [\Illuminate\Routing\Redirector::class],
            'redis' => [\Illuminate\Redis\RedisManager::class, \Illuminate\Contracts\Redis\Factory::class],
            'redis.connection' => [\Illuminate\Redis\Connections\Connection::class, \Illuminate\Contracts\Redis\Connection::class],
            'request' => [\Illuminate\Http\Request::class, \Symfony\Component\HttpFoundation\Request::class],
            'router' => [\Illuminate\Routing\Router::class, \Illuminate\Contracts\Routing\Registrar::class, \Illuminate\Contracts\Routing\BindingRegistrar::class],
            'session' => [\Illuminate\Session\SessionManager::class],
            'session.store' => [\Illuminate\Session\Store::class, \Illuminate\Contracts\Session\Session::class],
            'url' => [\Illuminate\Routing\UrlGenerator::class, \Illuminate\Contracts\Routing\UrlGenerator::class],
            'validator' => [\Illuminate\Validation\Factory::class, \Illuminate\Contracts\Validation\Factory::class],
            'view' => [\Illuminate\View\Factory::class, \Illuminate\Contracts\View\Factory::class],
        ] as $key => $aliases) {
            foreach ($aliases as $alias) {
                $this->alias($key, $alias);
            }
        }
    }

    /**
     * Flush the container of all bindings and resolved instances.
     *
     * @return void
     */
    public function flush()
    {
        parent::flush();

        $this->buildStack = [];
        $this->loadedProviders = [];
        $this->bootedCallbacks = [];
        $this->bootingCallbacks = [];
        $this->deferredServices = [];
        $this->reboundCallbacks = [];
        $this->serviceProviders = [];
        $this->resolvingCallbacks = [];
        $this->terminatingCallbacks = [];
        $this->beforeResolvingCallbacks = [];
        $this->afterResolvingCallbacks = [];
        $this->globalBeforeResolvingCallbacks = [];
        $this->globalResolvingCallbacks = [];
        $this->globalAfterResolvingCallbacks = [];
    }

    /**
     * Get the application namespace.
     *
     * @return string
     *
     * @throws \RuntimeException
     */
    public function getNamespace()
    {
        if (! is_null($this->namespace)) {
            return $this->namespace;
        }

        $composer = json_decode(file_get_contents($this->basePath('composer.json')), true);

        foreach ((array) data_get($composer, 'autoload.psr-4') as $namespace => $path) {
            foreach ((array) $path as $pathChoice) {
                if (realpath($this->path()) === realpath($this->basePath($pathChoice))) {
                    return $this->namespace = $namespace;
                }
            }
        }

        throw new RuntimeException('Unable to detect application namespace.');
    }
}<|MERGE_RESOLUTION|>--- conflicted
+++ resolved
@@ -45,11 +45,7 @@
      *
      * @var string
      */
-<<<<<<< HEAD
     const VERSION = '11.5.0';
-=======
-    const VERSION = '10.48.10';
->>>>>>> 470e3e87
 
     /**
      * The base path for the Laravel installation.
