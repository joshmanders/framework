<?php

namespace Illuminate\Foundation;

use Closure;
use Illuminate\Container\Container;
use Illuminate\Contracts\Foundation\Application as ApplicationContract;
use Illuminate\Contracts\Foundation\CachesConfiguration;
use Illuminate\Contracts\Foundation\CachesRoutes;
use Illuminate\Contracts\Http\Kernel as HttpKernelContract;
use Illuminate\Events\EventServiceProvider;
use Illuminate\Filesystem\Filesystem;
use Illuminate\Foundation\Bootstrap\LoadEnvironmentVariables;
use Illuminate\Foundation\Events\LocaleUpdated;
use Illuminate\Http\Request;
use Illuminate\Log\LogServiceProvider;
use Illuminate\Routing\RoutingServiceProvider;
use Illuminate\Support\Arr;
use Illuminate\Support\Collection;
use Illuminate\Support\Env;
use Illuminate\Support\ServiceProvider;
use Illuminate\Support\Str;
use RuntimeException;
use Symfony\Component\HttpFoundation\Request as SymfonyRequest;
use Symfony\Component\HttpKernel\Exception\HttpException;
use Symfony\Component\HttpKernel\Exception\NotFoundHttpException;
use Symfony\Component\HttpKernel\HttpKernelInterface;

class Application extends Container implements ApplicationContract, CachesConfiguration, CachesRoutes, HttpKernelInterface
{
    /**
     * The Laravel framework version.
     *
     * @var string
     */
<<<<<<< HEAD
    const VERSION = '7.26.0';
=======
    const VERSION = '6.18.37';
>>>>>>> cd1ab410

    /**
     * The base path for the Laravel installation.
     *
     * @var string
     */
    protected $basePath;

    /**
     * Indicates if the application has been bootstrapped before.
     *
     * @var bool
     */
    protected $hasBeenBootstrapped = false;

    /**
     * Indicates if the application has "booted".
     *
     * @var bool
     */
    protected $booted = false;

    /**
     * The array of booting callbacks.
     *
     * @var callable[]
     */
    protected $bootingCallbacks = [];

    /**
     * The array of booted callbacks.
     *
     * @var callable[]
     */
    protected $bootedCallbacks = [];

    /**
     * The array of terminating callbacks.
     *
     * @var callable[]
     */
    protected $terminatingCallbacks = [];

    /**
     * All of the registered service providers.
     *
     * @var \Illuminate\Support\ServiceProvider[]
     */
    protected $serviceProviders = [];

    /**
     * The names of the loaded service providers.
     *
     * @var array
     */
    protected $loadedProviders = [];

    /**
     * The deferred services and their providers.
     *
     * @var array
     */
    protected $deferredServices = [];

    /**
     * The custom application path defined by the developer.
     *
     * @var string
     */
    protected $appPath;

    /**
     * The custom database path defined by the developer.
     *
     * @var string
     */
    protected $databasePath;

    /**
     * The custom storage path defined by the developer.
     *
     * @var string
     */
    protected $storagePath;

    /**
     * The custom environment path defined by the developer.
     *
     * @var string
     */
    protected $environmentPath;

    /**
     * The environment file to load during bootstrapping.
     *
     * @var string
     */
    protected $environmentFile = '.env';

    /**
     * Indicates if the application is running in the console.
     *
     * @var bool|null
     */
    protected $isRunningInConsole;

    /**
     * The application namespace.
     *
     * @var string
     */
    protected $namespace;

    /**
     * The prefixes of absolute cache paths for use during normalization.
     *
     * @var array
     */
    protected $absoluteCachePathPrefixes = ['/', '\\'];

    /**
     * Create a new Illuminate application instance.
     *
     * @param  string|null  $basePath
     * @return void
     */
    public function __construct($basePath = null)
    {
        if ($basePath) {
            $this->setBasePath($basePath);
        }

        $this->registerBaseBindings();
        $this->registerBaseServiceProviders();
        $this->registerCoreContainerAliases();
    }

    /**
     * Get the version number of the application.
     *
     * @return string
     */
    public function version()
    {
        return static::VERSION;
    }

    /**
     * Register the basic bindings into the container.
     *
     * @return void
     */
    protected function registerBaseBindings()
    {
        static::setInstance($this);

        $this->instance('app', $this);

        $this->instance(Container::class, $this);
        $this->singleton(Mix::class);

        $this->singleton(PackageManifest::class, function () {
            return new PackageManifest(
                new Filesystem, $this->basePath(), $this->getCachedPackagesPath()
            );
        });
    }

    /**
     * Register all of the base service providers.
     *
     * @return void
     */
    protected function registerBaseServiceProviders()
    {
        $this->register(new EventServiceProvider($this));
        $this->register(new LogServiceProvider($this));
        $this->register(new RoutingServiceProvider($this));
    }

    /**
     * Run the given array of bootstrap classes.
     *
     * @param  string[]  $bootstrappers
     * @return void
     */
    public function bootstrapWith(array $bootstrappers)
    {
        $this->hasBeenBootstrapped = true;

        foreach ($bootstrappers as $bootstrapper) {
            $this['events']->dispatch('bootstrapping: '.$bootstrapper, [$this]);

            $this->make($bootstrapper)->bootstrap($this);

            $this['events']->dispatch('bootstrapped: '.$bootstrapper, [$this]);
        }
    }

    /**
     * Register a callback to run after loading the environment.
     *
     * @param  \Closure  $callback
     * @return void
     */
    public function afterLoadingEnvironment(Closure $callback)
    {
        return $this->afterBootstrapping(
            LoadEnvironmentVariables::class, $callback
        );
    }

    /**
     * Register a callback to run before a bootstrapper.
     *
     * @param  string  $bootstrapper
     * @param  \Closure  $callback
     * @return void
     */
    public function beforeBootstrapping($bootstrapper, Closure $callback)
    {
        $this['events']->listen('bootstrapping: '.$bootstrapper, $callback);
    }

    /**
     * Register a callback to run after a bootstrapper.
     *
     * @param  string  $bootstrapper
     * @param  \Closure  $callback
     * @return void
     */
    public function afterBootstrapping($bootstrapper, Closure $callback)
    {
        $this['events']->listen('bootstrapped: '.$bootstrapper, $callback);
    }

    /**
     * Determine if the application has been bootstrapped before.
     *
     * @return bool
     */
    public function hasBeenBootstrapped()
    {
        return $this->hasBeenBootstrapped;
    }

    /**
     * Set the base path for the application.
     *
     * @param  string  $basePath
     * @return $this
     */
    public function setBasePath($basePath)
    {
        $this->basePath = rtrim($basePath, '\/');

        $this->bindPathsInContainer();

        return $this;
    }

    /**
     * Bind all of the application paths in the container.
     *
     * @return void
     */
    protected function bindPathsInContainer()
    {
        $this->instance('path', $this->path());
        $this->instance('path.base', $this->basePath());
        $this->instance('path.lang', $this->langPath());
        $this->instance('path.config', $this->configPath());
        $this->instance('path.public', $this->publicPath());
        $this->instance('path.storage', $this->storagePath());
        $this->instance('path.database', $this->databasePath());
        $this->instance('path.resources', $this->resourcePath());
        $this->instance('path.bootstrap', $this->bootstrapPath());
    }

    /**
     * Get the path to the application "app" directory.
     *
     * @param  string  $path
     * @return string
     */
    public function path($path = '')
    {
        $appPath = $this->appPath ?: $this->basePath.DIRECTORY_SEPARATOR.'app';

        return $appPath.($path ? DIRECTORY_SEPARATOR.$path : $path);
    }

    /**
     * Set the application directory.
     *
     * @param  string  $path
     * @return $this
     */
    public function useAppPath($path)
    {
        $this->appPath = $path;

        $this->instance('path', $path);

        return $this;
    }

    /**
     * Get the base path of the Laravel installation.
     *
     * @param  string  $path Optionally, a path to append to the base path
     * @return string
     */
    public function basePath($path = '')
    {
        return $this->basePath.($path ? DIRECTORY_SEPARATOR.$path : $path);
    }

    /**
     * Get the path to the bootstrap directory.
     *
     * @param  string  $path Optionally, a path to append to the bootstrap path
     * @return string
     */
    public function bootstrapPath($path = '')
    {
        return $this->basePath.DIRECTORY_SEPARATOR.'bootstrap'.($path ? DIRECTORY_SEPARATOR.$path : $path);
    }

    /**
     * Get the path to the application configuration files.
     *
     * @param  string  $path Optionally, a path to append to the config path
     * @return string
     */
    public function configPath($path = '')
    {
        return $this->basePath.DIRECTORY_SEPARATOR.'config'.($path ? DIRECTORY_SEPARATOR.$path : $path);
    }

    /**
     * Get the path to the database directory.
     *
     * @param  string  $path Optionally, a path to append to the database path
     * @return string
     */
    public function databasePath($path = '')
    {
        return ($this->databasePath ?: $this->basePath.DIRECTORY_SEPARATOR.'database').($path ? DIRECTORY_SEPARATOR.$path : $path);
    }

    /**
     * Set the database directory.
     *
     * @param  string  $path
     * @return $this
     */
    public function useDatabasePath($path)
    {
        $this->databasePath = $path;

        $this->instance('path.database', $path);

        return $this;
    }

    /**
     * Get the path to the language files.
     *
     * @return string
     */
    public function langPath()
    {
        return $this->resourcePath().DIRECTORY_SEPARATOR.'lang';
    }

    /**
     * Get the path to the public / web directory.
     *
     * @return string
     */
    public function publicPath()
    {
        return $this->basePath.DIRECTORY_SEPARATOR.'public';
    }

    /**
     * Get the path to the storage directory.
     *
     * @return string
     */
    public function storagePath()
    {
        return $this->storagePath ?: $this->basePath.DIRECTORY_SEPARATOR.'storage';
    }

    /**
     * Set the storage directory.
     *
     * @param  string  $path
     * @return $this
     */
    public function useStoragePath($path)
    {
        $this->storagePath = $path;

        $this->instance('path.storage', $path);

        return $this;
    }

    /**
     * Get the path to the resources directory.
     *
     * @param  string  $path
     * @return string
     */
    public function resourcePath($path = '')
    {
        return $this->basePath.DIRECTORY_SEPARATOR.'resources'.($path ? DIRECTORY_SEPARATOR.$path : $path);
    }

    /**
     * Get the path to the environment file directory.
     *
     * @return string
     */
    public function environmentPath()
    {
        return $this->environmentPath ?: $this->basePath;
    }

    /**
     * Set the directory for the environment file.
     *
     * @param  string  $path
     * @return $this
     */
    public function useEnvironmentPath($path)
    {
        $this->environmentPath = $path;

        return $this;
    }

    /**
     * Set the environment file to be loaded during bootstrapping.
     *
     * @param  string  $file
     * @return $this
     */
    public function loadEnvironmentFrom($file)
    {
        $this->environmentFile = $file;

        return $this;
    }

    /**
     * Get the environment file the application is using.
     *
     * @return string
     */
    public function environmentFile()
    {
        return $this->environmentFile ?: '.env';
    }

    /**
     * Get the fully qualified path to the environment file.
     *
     * @return string
     */
    public function environmentFilePath()
    {
        return $this->environmentPath().DIRECTORY_SEPARATOR.$this->environmentFile();
    }

    /**
     * Get or check the current application environment.
     *
     * @param  string|array  $environments
     * @return string|bool
     */
    public function environment(...$environments)
    {
        if (count($environments) > 0) {
            $patterns = is_array($environments[0]) ? $environments[0] : $environments;

            return Str::is($patterns, $this['env']);
        }

        return $this['env'];
    }

    /**
     * Determine if application is in local environment.
     *
     * @return bool
     */
    public function isLocal()
    {
        return $this['env'] === 'local';
    }

    /**
     * Determine if application is in production environment.
     *
     * @return bool
     */
    public function isProduction()
    {
        return $this['env'] === 'production';
    }

    /**
     * Detect the application's current environment.
     *
     * @param  \Closure  $callback
     * @return string
     */
    public function detectEnvironment(Closure $callback)
    {
        $args = $_SERVER['argv'] ?? null;

        return $this['env'] = (new EnvironmentDetector)->detect($callback, $args);
    }

    /**
     * Determine if the application is running in the console.
     *
     * @return bool
     */
    public function runningInConsole()
    {
        if ($this->isRunningInConsole === null) {
            $this->isRunningInConsole = Env::get('APP_RUNNING_IN_CONSOLE') ?? (\PHP_SAPI === 'cli' || \PHP_SAPI === 'phpdbg');
        }

        return $this->isRunningInConsole;
    }

    /**
     * Determine if the application is running unit tests.
     *
     * @return bool
     */
    public function runningUnitTests()
    {
        return $this['env'] === 'testing';
    }

    /**
     * Register all of the configured providers.
     *
     * @return void
     */
    public function registerConfiguredProviders()
    {
        $providers = Collection::make($this->config['app.providers'])
                        ->partition(function ($provider) {
                            return strpos($provider, 'Illuminate\\') === 0;
                        });

        $providers->splice(1, 0, [$this->make(PackageManifest::class)->providers()]);

        (new ProviderRepository($this, new Filesystem, $this->getCachedServicesPath()))
                    ->load($providers->collapse()->toArray());
    }

    /**
     * Register a service provider with the application.
     *
     * @param  \Illuminate\Support\ServiceProvider|string  $provider
     * @param  bool  $force
     * @return \Illuminate\Support\ServiceProvider
     */
    public function register($provider, $force = false)
    {
        if (($registered = $this->getProvider($provider)) && ! $force) {
            return $registered;
        }

        // If the given "provider" is a string, we will resolve it, passing in the
        // application instance automatically for the developer. This is simply
        // a more convenient way of specifying your service provider classes.
        if (is_string($provider)) {
            $provider = $this->resolveProvider($provider);
        }

        $provider->register();

        // If there are bindings / singletons set as properties on the provider we
        // will spin through them and register them with the application, which
        // serves as a convenience layer while registering a lot of bindings.
        if (property_exists($provider, 'bindings')) {
            foreach ($provider->bindings as $key => $value) {
                $this->bind($key, $value);
            }
        }

        if (property_exists($provider, 'singletons')) {
            foreach ($provider->singletons as $key => $value) {
                $this->singleton($key, $value);
            }
        }

        $this->markAsRegistered($provider);

        // If the application has already booted, we will call this boot method on
        // the provider class so it has an opportunity to do its boot logic and
        // will be ready for any usage by this developer's application logic.
        if ($this->isBooted()) {
            $this->bootProvider($provider);
        }

        return $provider;
    }

    /**
     * Get the registered service provider instance if it exists.
     *
     * @param  \Illuminate\Support\ServiceProvider|string  $provider
     * @return \Illuminate\Support\ServiceProvider|null
     */
    public function getProvider($provider)
    {
        return array_values($this->getProviders($provider))[0] ?? null;
    }

    /**
     * Get the registered service provider instances if any exist.
     *
     * @param  \Illuminate\Support\ServiceProvider|string  $provider
     * @return array
     */
    public function getProviders($provider)
    {
        $name = is_string($provider) ? $provider : get_class($provider);

        return Arr::where($this->serviceProviders, function ($value) use ($name) {
            return $value instanceof $name;
        });
    }

    /**
     * Resolve a service provider instance from the class name.
     *
     * @param  string  $provider
     * @return \Illuminate\Support\ServiceProvider
     */
    public function resolveProvider($provider)
    {
        return new $provider($this);
    }

    /**
     * Mark the given provider as registered.
     *
     * @param  \Illuminate\Support\ServiceProvider  $provider
     * @return void
     */
    protected function markAsRegistered($provider)
    {
        $this->serviceProviders[] = $provider;

        $this->loadedProviders[get_class($provider)] = true;
    }

    /**
     * Load and boot all of the remaining deferred providers.
     *
     * @return void
     */
    public function loadDeferredProviders()
    {
        // We will simply spin through each of the deferred providers and register each
        // one and boot them if the application has booted. This should make each of
        // the remaining services available to this application for immediate use.
        foreach ($this->deferredServices as $service => $provider) {
            $this->loadDeferredProvider($service);
        }

        $this->deferredServices = [];
    }

    /**
     * Load the provider for a deferred service.
     *
     * @param  string  $service
     * @return void
     */
    public function loadDeferredProvider($service)
    {
        if (! $this->isDeferredService($service)) {
            return;
        }

        $provider = $this->deferredServices[$service];

        // If the service provider has not already been loaded and registered we can
        // register it with the application and remove the service from this list
        // of deferred services, since it will already be loaded on subsequent.
        if (! isset($this->loadedProviders[$provider])) {
            $this->registerDeferredProvider($provider, $service);
        }
    }

    /**
     * Register a deferred provider and service.
     *
     * @param  string  $provider
     * @param  string|null  $service
     * @return void
     */
    public function registerDeferredProvider($provider, $service = null)
    {
        // Once the provider that provides the deferred service has been registered we
        // will remove it from our local list of the deferred services with related
        // providers so that this container does not try to resolve it out again.
        if ($service) {
            unset($this->deferredServices[$service]);
        }

        $this->register($instance = new $provider($this));

        if (! $this->isBooted()) {
            $this->booting(function () use ($instance) {
                $this->bootProvider($instance);
            });
        }
    }

    /**
     * Resolve the given type from the container.
     *
     * @param  string  $abstract
     * @param  array  $parameters
     * @return mixed
     */
    public function make($abstract, array $parameters = [])
    {
        $this->loadDeferredProviderIfNeeded($abstract = $this->getAlias($abstract));

        return parent::make($abstract, $parameters);
    }

    /**
     * Resolve the given type from the container.
     *
     * @param  string  $abstract
     * @param  array  $parameters
     * @param  bool  $raiseEvents
     * @return mixed
     */
    protected function resolve($abstract, $parameters = [], $raiseEvents = true)
    {
        $this->loadDeferredProviderIfNeeded($abstract = $this->getAlias($abstract));

        return parent::resolve($abstract, $parameters, $raiseEvents);
    }

    /**
     * Load the deferred provider if the given type is a deferred service and the instance has not been loaded.
     *
     * @param  string  $abstract
     * @return void
     */
    protected function loadDeferredProviderIfNeeded($abstract)
    {
        if ($this->isDeferredService($abstract) && ! isset($this->instances[$abstract])) {
            $this->loadDeferredProvider($abstract);
        }
    }

    /**
     * Determine if the given abstract type has been bound.
     *
     * @param  string  $abstract
     * @return bool
     */
    public function bound($abstract)
    {
        return $this->isDeferredService($abstract) || parent::bound($abstract);
    }

    /**
     * Determine if the application has booted.
     *
     * @return bool
     */
    public function isBooted()
    {
        return $this->booted;
    }

    /**
     * Boot the application's service providers.
     *
     * @return void
     */
    public function boot()
    {
        if ($this->isBooted()) {
            return;
        }

        // Once the application has booted we will also fire some "booted" callbacks
        // for any listeners that need to do work after this initial booting gets
        // finished. This is useful when ordering the boot-up processes we run.
        $this->fireAppCallbacks($this->bootingCallbacks);

        array_walk($this->serviceProviders, function ($p) {
            $this->bootProvider($p);
        });

        $this->booted = true;

        $this->fireAppCallbacks($this->bootedCallbacks);
    }

    /**
     * Boot the given service provider.
     *
     * @param  \Illuminate\Support\ServiceProvider  $provider
     * @return mixed
     */
    protected function bootProvider(ServiceProvider $provider)
    {
        if (method_exists($provider, 'boot')) {
            return $this->call([$provider, 'boot']);
        }
    }

    /**
     * Register a new boot listener.
     *
     * @param  callable  $callback
     * @return void
     */
    public function booting($callback)
    {
        $this->bootingCallbacks[] = $callback;
    }

    /**
     * Register a new "booted" listener.
     *
     * @param  callable  $callback
     * @return void
     */
    public function booted($callback)
    {
        $this->bootedCallbacks[] = $callback;

        if ($this->isBooted()) {
            $this->fireAppCallbacks([$callback]);
        }
    }

    /**
     * Call the booting callbacks for the application.
     *
     * @param  callable[]  $callbacks
     * @return void
     */
    protected function fireAppCallbacks(array $callbacks)
    {
        foreach ($callbacks as $callback) {
            $callback($this);
        }
    }

    /**
     * {@inheritdoc}
     */
    public function handle(SymfonyRequest $request, int $type = self::MASTER_REQUEST, bool $catch = true)
    {
        return $this[HttpKernelContract::class]->handle(Request::createFromBase($request));
    }

    /**
     * Determine if middleware has been disabled for the application.
     *
     * @return bool
     */
    public function shouldSkipMiddleware()
    {
        return $this->bound('middleware.disable') &&
               $this->make('middleware.disable') === true;
    }

    /**
     * Get the path to the cached services.php file.
     *
     * @return string
     */
    public function getCachedServicesPath()
    {
        return $this->normalizeCachePath('APP_SERVICES_CACHE', 'cache/services.php');
    }

    /**
     * Get the path to the cached packages.php file.
     *
     * @return string
     */
    public function getCachedPackagesPath()
    {
        return $this->normalizeCachePath('APP_PACKAGES_CACHE', 'cache/packages.php');
    }

    /**
     * Determine if the application configuration is cached.
     *
     * @return bool
     */
    public function configurationIsCached()
    {
        return file_exists($this->getCachedConfigPath());
    }

    /**
     * Get the path to the configuration cache file.
     *
     * @return string
     */
    public function getCachedConfigPath()
    {
        return $this->normalizeCachePath('APP_CONFIG_CACHE', 'cache/config.php');
    }

    /**
     * Determine if the application routes are cached.
     *
     * @return bool
     */
    public function routesAreCached()
    {
        return $this['files']->exists($this->getCachedRoutesPath());
    }

    /**
     * Get the path to the routes cache file.
     *
     * @return string
     */
    public function getCachedRoutesPath()
    {
        return $this->normalizeCachePath('APP_ROUTES_CACHE', 'cache/routes-v7.php');
    }

    /**
     * Determine if the application events are cached.
     *
     * @return bool
     */
    public function eventsAreCached()
    {
        return $this['files']->exists($this->getCachedEventsPath());
    }

    /**
     * Get the path to the events cache file.
     *
     * @return string
     */
    public function getCachedEventsPath()
    {
        return $this->normalizeCachePath('APP_EVENTS_CACHE', 'cache/events.php');
    }

    /**
     * Normalize a relative or absolute path to a cache file.
     *
     * @param  string  $key
     * @param  string  $default
     * @return string
     */
    protected function normalizeCachePath($key, $default)
    {
        if (is_null($env = Env::get($key))) {
            return $this->bootstrapPath($default);
        }

        return Str::startsWith($env, $this->absoluteCachePathPrefixes)
                ? $env
                : $this->basePath($env);
    }

    /**
     * Add new prefix to list of absolute path prefixes.
     *
     * @param  string  $prefix
     * @return $this
     */
    public function addAbsoluteCachePathPrefix($prefix)
    {
        $this->absoluteCachePathPrefixes[] = $prefix;

        return $this;
    }

    /**
     * Determine if the application is currently down for maintenance.
     *
     * @return bool
     */
    public function isDownForMaintenance()
    {
        return file_exists($this->storagePath().'/framework/down');
    }

    /**
     * Throw an HttpException with the given data.
     *
     * @param  int  $code
     * @param  string  $message
     * @param  array  $headers
     * @return void
     *
     * @throws \Symfony\Component\HttpKernel\Exception\HttpException
     * @throws \Symfony\Component\HttpKernel\Exception\NotFoundHttpException
     */
    public function abort($code, $message = '', array $headers = [])
    {
        if ($code == 404) {
            throw new NotFoundHttpException($message);
        }

        throw new HttpException($code, $message, null, $headers);
    }

    /**
     * Register a terminating callback with the application.
     *
     * @param  callable|string  $callback
     * @return $this
     */
    public function terminating($callback)
    {
        $this->terminatingCallbacks[] = $callback;

        return $this;
    }

    /**
     * Terminate the application.
     *
     * @return void
     */
    public function terminate()
    {
        foreach ($this->terminatingCallbacks as $terminating) {
            $this->call($terminating);
        }
    }

    /**
     * Get the service providers that have been loaded.
     *
     * @return array
     */
    public function getLoadedProviders()
    {
        return $this->loadedProviders;
    }

    /**
     * Determine if the given service provider is loaded.
     *
     * @param  string  $provider
     * @return bool
     */
    public function providerIsLoaded(string $provider)
    {
        return isset($this->loadedProviders[$provider]);
    }

    /**
     * Get the application's deferred services.
     *
     * @return array
     */
    public function getDeferredServices()
    {
        return $this->deferredServices;
    }

    /**
     * Set the application's deferred services.
     *
     * @param  array  $services
     * @return void
     */
    public function setDeferredServices(array $services)
    {
        $this->deferredServices = $services;
    }

    /**
     * Add an array of services to the application's deferred services.
     *
     * @param  array  $services
     * @return void
     */
    public function addDeferredServices(array $services)
    {
        $this->deferredServices = array_merge($this->deferredServices, $services);
    }

    /**
     * Determine if the given service is a deferred service.
     *
     * @param  string  $service
     * @return bool
     */
    public function isDeferredService($service)
    {
        return isset($this->deferredServices[$service]);
    }

    /**
     * Configure the real-time facade namespace.
     *
     * @param  string  $namespace
     * @return void
     */
    public function provideFacades($namespace)
    {
        AliasLoader::setFacadeNamespace($namespace);
    }

    /**
     * Get the current application locale.
     *
     * @return string
     */
    public function getLocale()
    {
        return $this['config']->get('app.locale');
    }

    /**
     * Get the current application fallback locale.
     *
     * @return string
     */
    public function getFallbackLocale()
    {
        return $this['config']->get('app.fallback_locale');
    }

    /**
     * Set the current application locale.
     *
     * @param  string  $locale
     * @return void
     */
    public function setLocale($locale)
    {
        $this['config']->set('app.locale', $locale);

        $this['translator']->setLocale($locale);

        $this['events']->dispatch(new LocaleUpdated($locale));
    }

    /**
     * Set the current application fallback locale.
     *
     * @param  string  $fallbackLocale
     * @return void
     */
    public function setFallbackLocale($fallbackLocale)
    {
        $this['config']->set('app.fallback_locale', $fallbackLocale);

        $this['translator']->setFallback($fallbackLocale);
    }

    /**
     * Determine if application locale is the given locale.
     *
     * @param  string  $locale
     * @return bool
     */
    public function isLocale($locale)
    {
        return $this->getLocale() == $locale;
    }

    /**
     * Register the core class aliases in the container.
     *
     * @return void
     */
    public function registerCoreContainerAliases()
    {
        foreach ([
            'app'                  => [self::class, \Illuminate\Contracts\Container\Container::class, \Illuminate\Contracts\Foundation\Application::class, \Psr\Container\ContainerInterface::class],
            'auth'                 => [\Illuminate\Auth\AuthManager::class, \Illuminate\Contracts\Auth\Factory::class],
            'auth.driver'          => [\Illuminate\Contracts\Auth\Guard::class],
            'blade.compiler'       => [\Illuminate\View\Compilers\BladeCompiler::class],
            'cache'                => [\Illuminate\Cache\CacheManager::class, \Illuminate\Contracts\Cache\Factory::class],
            'cache.store'          => [\Illuminate\Cache\Repository::class, \Illuminate\Contracts\Cache\Repository::class, \Psr\SimpleCache\CacheInterface::class],
            'cache.psr6'           => [\Symfony\Component\Cache\Adapter\Psr16Adapter::class, \Symfony\Component\Cache\Adapter\AdapterInterface::class, \Psr\Cache\CacheItemPoolInterface::class],
            'config'               => [\Illuminate\Config\Repository::class, \Illuminate\Contracts\Config\Repository::class],
            'cookie'               => [\Illuminate\Cookie\CookieJar::class, \Illuminate\Contracts\Cookie\Factory::class, \Illuminate\Contracts\Cookie\QueueingFactory::class],
            'encrypter'            => [\Illuminate\Encryption\Encrypter::class, \Illuminate\Contracts\Encryption\Encrypter::class],
            'db'                   => [\Illuminate\Database\DatabaseManager::class, \Illuminate\Database\ConnectionResolverInterface::class],
            'db.connection'        => [\Illuminate\Database\Connection::class, \Illuminate\Database\ConnectionInterface::class],
            'events'               => [\Illuminate\Events\Dispatcher::class, \Illuminate\Contracts\Events\Dispatcher::class],
            'files'                => [\Illuminate\Filesystem\Filesystem::class],
            'filesystem'           => [\Illuminate\Filesystem\FilesystemManager::class, \Illuminate\Contracts\Filesystem\Factory::class],
            'filesystem.disk'      => [\Illuminate\Contracts\Filesystem\Filesystem::class],
            'filesystem.cloud'     => [\Illuminate\Contracts\Filesystem\Cloud::class],
            'hash'                 => [\Illuminate\Hashing\HashManager::class],
            'hash.driver'          => [\Illuminate\Contracts\Hashing\Hasher::class],
            'translator'           => [\Illuminate\Translation\Translator::class, \Illuminate\Contracts\Translation\Translator::class],
            'log'                  => [\Illuminate\Log\LogManager::class, \Psr\Log\LoggerInterface::class],
            'mail.manager'         => [\Illuminate\Mail\MailManager::class, \Illuminate\Contracts\Mail\Factory::class],
            'mailer'               => [\Illuminate\Mail\Mailer::class, \Illuminate\Contracts\Mail\Mailer::class, \Illuminate\Contracts\Mail\MailQueue::class],
            'auth.password'        => [\Illuminate\Auth\Passwords\PasswordBrokerManager::class, \Illuminate\Contracts\Auth\PasswordBrokerFactory::class],
            'auth.password.broker' => [\Illuminate\Auth\Passwords\PasswordBroker::class, \Illuminate\Contracts\Auth\PasswordBroker::class],
            'queue'                => [\Illuminate\Queue\QueueManager::class, \Illuminate\Contracts\Queue\Factory::class, \Illuminate\Contracts\Queue\Monitor::class],
            'queue.connection'     => [\Illuminate\Contracts\Queue\Queue::class],
            'queue.failer'         => [\Illuminate\Queue\Failed\FailedJobProviderInterface::class],
            'redirect'             => [\Illuminate\Routing\Redirector::class],
            'redis'                => [\Illuminate\Redis\RedisManager::class, \Illuminate\Contracts\Redis\Factory::class],
            'redis.connection'     => [\Illuminate\Redis\Connections\Connection::class, \Illuminate\Contracts\Redis\Connection::class],
            'request'              => [\Illuminate\Http\Request::class, \Symfony\Component\HttpFoundation\Request::class],
            'router'               => [\Illuminate\Routing\Router::class, \Illuminate\Contracts\Routing\Registrar::class, \Illuminate\Contracts\Routing\BindingRegistrar::class],
            'session'              => [\Illuminate\Session\SessionManager::class],
            'session.store'        => [\Illuminate\Session\Store::class, \Illuminate\Contracts\Session\Session::class],
            'url'                  => [\Illuminate\Routing\UrlGenerator::class, \Illuminate\Contracts\Routing\UrlGenerator::class],
            'validator'            => [\Illuminate\Validation\Factory::class, \Illuminate\Contracts\Validation\Factory::class],
            'view'                 => [\Illuminate\View\Factory::class, \Illuminate\Contracts\View\Factory::class],
        ] as $key => $aliases) {
            foreach ($aliases as $alias) {
                $this->alias($key, $alias);
            }
        }
    }

    /**
     * Flush the container of all bindings and resolved instances.
     *
     * @return void
     */
    public function flush()
    {
        parent::flush();

        $this->buildStack = [];
        $this->loadedProviders = [];
        $this->bootedCallbacks = [];
        $this->bootingCallbacks = [];
        $this->deferredServices = [];
        $this->reboundCallbacks = [];
        $this->serviceProviders = [];
        $this->resolvingCallbacks = [];
        $this->terminatingCallbacks = [];
        $this->afterResolvingCallbacks = [];
        $this->globalResolvingCallbacks = [];
    }

    /**
     * Get the application namespace.
     *
     * @return string
     *
     * @throws \RuntimeException
     */
    public function getNamespace()
    {
        if (! is_null($this->namespace)) {
            return $this->namespace;
        }

        $composer = json_decode(file_get_contents($this->basePath('composer.json')), true);

        foreach ((array) data_get($composer, 'autoload.psr-4') as $namespace => $path) {
            foreach ((array) $path as $pathChoice) {
                if (realpath($this->path()) === realpath($this->basePath($pathChoice))) {
                    return $this->namespace = $namespace;
                }
            }
        }

        throw new RuntimeException('Unable to detect application namespace.');
    }
}<|MERGE_RESOLUTION|>--- conflicted
+++ resolved
@@ -33,11 +33,7 @@
      *
      * @var string
      */
-<<<<<<< HEAD
-    const VERSION = '7.26.0';
-=======
-    const VERSION = '6.18.37';
->>>>>>> cd1ab410
+    const VERSION = '7.26.1';
 
     /**
      * The base path for the Laravel installation.
