--- conflicted
+++ resolved
@@ -39,11 +39,7 @@
     strategy:
       fail-fast: true
       matrix:
-<<<<<<< HEAD
-        php: [8.1]
-=======
-        php: ['8.0', 8.1, 8.2]
->>>>>>> 470f0dad
+        php: [8.1, 8.2]
         stability: [prefer-lowest, prefer-stable]
 
     name: PHP ${{ matrix.php }} - ${{ matrix.stability }}
@@ -111,11 +107,7 @@
     strategy:
       fail-fast: true
       matrix:
-<<<<<<< HEAD
-        php: [8.1]
-=======
-        php: ['8.0', 8.1, 8.2]
->>>>>>> 470f0dad
+        php: [8.1, 8.2]
         stability: [prefer-lowest, prefer-stable]
 
     name: PHP ${{ matrix.php }} - ${{ matrix.stability }} - Windows
@@ -137,15 +129,13 @@
           tools: composer:v2
           coverage: none
 
-<<<<<<< HEAD
-=======
-      - name: Set Minimum PHP 8.0 Versions
+      - name: Set Minimum PHP 8.1 Versions
         uses: nick-invision/retry@v1
         with:
           timeout_minutes: 5
           max_attempts: 5
-          command: composer require guzzlehttp/guzzle:~7.2 --no-interaction --no-update
-        if: matrix.php >= 8
+          command: composer require ramsey/collection:^1.2 brick/math:^0.9.3 --no-interaction --no-update
+        if: matrix.php >= 8.1
 
       - name: Set Minimum PHP 8.2 Versions
         uses: nick-invision/retry@v1
@@ -155,7 +145,6 @@
           command: composer require guzzlehttp/guzzle:~7.5 guzzlehttp/psr7:~2.4 predis/predis:^2.0.2 --no-interaction --no-update
         if: matrix.php >= 8.2
 
->>>>>>> 470f0dad
       - name: Install dependencies
         uses: nick-invision/retry@v1
         with:
