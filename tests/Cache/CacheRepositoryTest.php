<?php

namespace Illuminate\Tests\Cache;

use ArrayIterator;
use DateInterval;
use DateTime;
use DateTimeImmutable;
use Illuminate\Cache\ArrayStore;
use Illuminate\Cache\FileStore;
use Illuminate\Cache\RedisStore;
use Illuminate\Cache\Repository;
use Illuminate\Cache\TaggableStore;
use Illuminate\Container\Container;
use Illuminate\Contracts\Cache\Store;
use Illuminate\Events\Dispatcher;
use Illuminate\Support\Carbon;
use Mockery as m;
use PHPUnit\Framework\TestCase;

class CacheRepositoryTest extends TestCase
{
    protected function tearDown(): void
    {
        m::close();
        Carbon::setTestNow();
    }

    public function testGetReturnsValueFromCache()
    {
        $repo = $this->getRepository();
        $repo->getStore()->shouldReceive('get')->once()->with('foo')->andReturn('bar');
        $this->assertSame('bar', $repo->get('foo'));
    }

    public function testGetReturnsMultipleValuesFromCacheWhenGivenAnArray()
    {
        $repo = $this->getRepository();
        $repo->getStore()->shouldReceive('many')->once()->with(['foo', 'bar'])->andReturn(['foo' => 'bar', 'bar' => 'baz']);
        $this->assertEquals(['foo' => 'bar', 'bar' => 'baz'], $repo->get(['foo', 'bar']));
    }

    public function testGetReturnsMultipleValuesFromCacheWhenGivenAnArrayWithDefaultValues()
    {
        $repo = $this->getRepository();
        $repo->getStore()->shouldReceive('many')->once()->with(['foo', 'bar'])->andReturn(['foo' => null, 'bar' => 'baz']);
        $this->assertEquals(['foo' => 'default', 'bar' => 'baz'], $repo->get(['foo' => 'default', 'bar']));
    }

    public function testDefaultValueIsReturned()
    {
        $repo = $this->getRepository();
        $repo->getStore()->shouldReceive('get')->times(2)->andReturn(null);
        $this->assertSame('bar', $repo->get('foo', 'bar'));
        $this->assertSame('baz', $repo->get('boom', function () {
            return 'baz';
        }));
    }

    public function testSettingDefaultCacheTime()
    {
        $repo = $this->getRepository();
        $repo->setDefaultCacheTime(10);
        $this->assertEquals(10, $repo->getDefaultCacheTime());
    }

    public function testHasMethod()
    {
        $repo = $this->getRepository();
        $repo->getStore()->shouldReceive('get')->once()->with('foo')->andReturn(null);
        $repo->getStore()->shouldReceive('get')->once()->with('bar')->andReturn('bar');
        $repo->getStore()->shouldReceive('get')->once()->with('baz')->andReturn(false);

        $this->assertTrue($repo->has('bar'));
        $this->assertFalse($repo->has('foo'));
        $this->assertTrue($repo->has('baz'));
    }

    public function testMissingMethod()
    {
        $repo = $this->getRepository();
        $repo->getStore()->shouldReceive('get')->once()->with('foo')->andReturn(null);
        $repo->getStore()->shouldReceive('get')->once()->with('bar')->andReturn('bar');

        $this->assertTrue($repo->missing('foo'));
        $this->assertFalse($repo->missing('bar'));
    }

    public function testRememberMethodCallsPutAndReturnsDefault()
    {
        $repo = $this->getRepository();
        $repo->getStore()->shouldReceive('get')->once()->andReturn(null);
        $repo->getStore()->shouldReceive('put')->once()->with('foo', 'bar', 10);
        $result = $repo->remember('foo', 10, function () {
            return 'bar';
        });
        $this->assertSame('bar', $result);

        /*
         * Use Carbon object...
         */
        Carbon::setTestNow(Carbon::now());

        $repo = $this->getRepository();
        $repo->getStore()->shouldReceive('get')->times(2)->andReturn(null);
        $repo->getStore()->shouldReceive('put')->once()->with('foo', 'bar', 602);
        $repo->getStore()->shouldReceive('put')->once()->with('baz', 'qux', 598);
        $result = $repo->remember('foo', Carbon::now()->addMinutes(10)->addSeconds(2), function () {
            return 'bar';
        });
        $this->assertSame('bar', $result);
        $result = $repo->remember('baz', Carbon::now()->addMinutes(10)->subSeconds(2), function () {
            return 'qux';
        });
        $this->assertSame('qux', $result);
    }

    public function testRememberForeverMethodCallsForeverAndReturnsDefault()
    {
        $repo = $this->getRepository();
        $repo->getStore()->shouldReceive('get')->once()->andReturn(null);
        $repo->getStore()->shouldReceive('forever')->once()->with('foo', 'bar');
        $result = $repo->rememberForever('foo', function () {
            return 'bar';
        });
        $this->assertSame('bar', $result);
    }

    public function testPuttingMultipleItemsInCache()
    {
        $repo = $this->getRepository();
        $repo->getStore()->shouldReceive('putMany')->once()->with(['foo' => 'bar', 'bar' => 'baz'], 1);
        $repo->put(['foo' => 'bar', 'bar' => 'baz'], 1);
    }

    public function testSettingMultipleItemsInCacheArray()
    {
        $repo = $this->getRepository();
        $repo->getStore()->shouldReceive('putMany')->once()->with(['foo' => 'bar', 'bar' => 'baz'], 1)->andReturn(true);
        $result = $repo->setMultiple(['foo' => 'bar', 'bar' => 'baz'], 1);
        $this->assertTrue($result);
    }

    public function testSettingMultipleItemsInCacheIterator()
    {
        $repo = $this->getRepository();
        $repo->getStore()->shouldReceive('putMany')->once()->with(['foo' => 'bar', 'bar' => 'baz'], 1)->andReturn(true);
        $result = $repo->setMultiple(new ArrayIterator(['foo' => 'bar', 'bar' => 'baz']), 1);
        $this->assertTrue($result);
    }

    public function testPutWithNullTTLRemembersItemForever()
    {
        $repo = $this->getRepository();
        $repo->getStore()->shouldReceive('forever')->once()->with('foo', 'bar')->andReturn(true);
        $this->assertTrue($repo->put('foo', 'bar'));
    }

    public function testPutWithDatetimeInPastOrZeroSecondsRemovesOldItem()
    {
        $repo = $this->getRepository();
        $repo->getStore()->shouldReceive('put')->never();
        $repo->getStore()->shouldReceive('forget')->twice()->andReturn(true);
        $result = $repo->put('foo', 'bar', Carbon::now()->subMinutes(10));
        $this->assertTrue($result);
        $result = $repo->put('foo', 'bar', Carbon::now());
        $this->assertTrue($result);
    }

    public function testPutManyWithNullTTLRemembersItemsForever()
    {
        $repo = $this->getRepository();
        $repo->getStore()->shouldReceive('forever')->with('foo', 'bar')->andReturn(true);
        $repo->getStore()->shouldReceive('forever')->with('bar', 'baz')->andReturn(true);
        $this->assertTrue($repo->putMany(['foo' => 'bar', 'bar' => 'baz']));
    }

    public function testAddWithStoreFailureReturnsFalse()
    {
        $repo = $this->getRepository();
        $repo->getStore()->shouldReceive('add')->never();
        $repo->getStore()->shouldReceive('get')->andReturn(null);
        $repo->getStore()->shouldReceive('put')->andReturn(false);
        $this->assertFalse($repo->add('foo', 'bar', 60));
    }

    public function testCacheAddCallsRedisStoreAdd()
    {
        $store = m::mock(RedisStore::class);
        $store->shouldReceive('add')->once()->with('k', 'v', 60)->andReturn(true);
        $repository = new Repository($store);
        $this->assertTrue($repository->add('k', 'v', 60));
    }

    public function testAddWithNullTTLRemembersItemForever()
    {
        $repo = $this->getRepository();
        $repo->getStore()->shouldReceive('get')->once()->with('foo')->andReturn(null);
        $repo->getStore()->shouldReceive('forever')->once()->with('foo', 'bar')->andReturn(true);
        $this->assertTrue($repo->add('foo', 'bar'));
    }

    public function testAddWithDatetimeInPastOrZeroSecondsReturnsImmediately()
    {
        $repo = $this->getRepository();
        $repo->getStore()->shouldReceive('add', 'get', 'put')->never();
        $result = $repo->add('foo', 'bar', Carbon::now()->subMinutes(10));
        $this->assertFalse($result);
        $result = $repo->add('foo', 'bar', Carbon::now());
        $this->assertFalse($result);
    }

    public function dataProviderTestGetSeconds()
    {
        Carbon::setTestNow(Carbon::parse($this->getTestDate()));

        return [
            [Carbon::now()->addMinutes(5)],
            [(new DateTime($this->getTestDate()))->modify('+5 minutes')],
            [(new DateTimeImmutable($this->getTestDate()))->modify('+5 minutes')],
            [new DateInterval('PT5M')],
            [300],
        ];
    }

    /**
     * @dataProvider dataProviderTestGetSeconds
<<<<<<< HEAD
=======
     *
>>>>>>> 8e9a6ddd
     * @param  mixed  $duration
     */
    public function testGetSeconds($duration)
    {
        Carbon::setTestNow(Carbon::parse($this->getTestDate()));

        $repo = $this->getRepository();
        $repo->getStore()->shouldReceive('put')->once()->with($key = 'foo', $value = 'bar', 300);
        $repo->put($key, $value, $duration);
    }

    public function testRegisterMacroWithNonStaticCall()
    {
        $repo = $this->getRepository();
        $repo::macro(__CLASS__, function () {
            return 'Taylor';
        });
        $this->assertSame('Taylor', $repo->{__CLASS__}());
    }

    public function testForgettingCacheKey()
    {
        $repo = $this->getRepository();
        $repo->getStore()->shouldReceive('forget')->once()->with('a-key')->andReturn(true);
        $repo->forget('a-key');
    }

    public function testRemovingCacheKey()
    {
        // Alias of Forget
        $repo = $this->getRepository();
        $repo->getStore()->shouldReceive('forget')->once()->with('a-key')->andReturn(true);
        $repo->delete('a-key');
    }

    public function testSettingCache()
    {
        $repo = $this->getRepository();
        $repo->getStore()->shouldReceive('put')->with($key = 'foo', $value = 'bar', 1)->andReturn(true);
        $result = $repo->set($key, $value, 1);
        $this->assertTrue($result);
    }

    public function testClearingWholeCache()
    {
        $repo = $this->getRepository();
        $repo->getStore()->shouldReceive('flush')->andReturn(true);
        $repo->clear();
    }

    public function testGettingMultipleValuesFromCache()
    {
        $keys = ['key1', 'key2', 'key3'];
        $default = 5;

        $repo = $this->getRepository();
        $repo->getStore()->shouldReceive('many')->once()->with(['key1', 'key2', 'key3'])->andReturn(['key1' => 1, 'key2' => null, 'key3' => null]);
        $this->assertEquals(['key1' => 1, 'key2' => 5, 'key3' => 5], $repo->getMultiple($keys, $default));
    }

    public function testRemovingMultipleKeys()
    {
        $repo = $this->getRepository();
        $repo->getStore()->shouldReceive('forget')->once()->with('a-key')->andReturn(true);
        $repo->getStore()->shouldReceive('forget')->once()->with('a-second-key')->andReturn(true);

        $this->assertTrue($repo->deleteMultiple(['a-key', 'a-second-key']));
    }

    public function testRemovingMultipleKeysFailsIfOneFails()
    {
        $repo = $this->getRepository();
        $repo->getStore()->shouldReceive('forget')->once()->with('a-key')->andReturn(true);
        $repo->getStore()->shouldReceive('forget')->once()->with('a-second-key')->andReturn(false);

        $this->assertFalse($repo->deleteMultiple(['a-key', 'a-second-key']));
    }

    public function testAllTagsArePassedToTaggableStore()
    {
        $store = m::mock(ArrayStore::class);
        $repo = new Repository($store);

        $taggedCache = m::mock();
        $taggedCache->shouldReceive('setDefaultCacheTime');
        $store->shouldReceive('tags')->once()->with(['foo', 'bar', 'baz'])->andReturn($taggedCache);
        $repo->tags('foo', 'bar', 'baz');
    }

    public function testTaggableRepositoriesSupportTags()
    {
        $taggable = m::mock(TaggableStore::class);
        $taggableRepo = new Repository($taggable);

        $this->assertTrue($taggableRepo->supportsTags());
    }

    public function testNonTaggableRepositoryDoesNotSupportTags()
    {
        $nonTaggable = m::mock(FileStore::class);
        $nonTaggableRepo = new Repository($nonTaggable);

        $this->assertFalse($nonTaggableRepo->supportsTags());
    }

    protected function getRepository()
    {
        $dispatcher = new Dispatcher(m::mock(Container::class));
        $repository = new Repository(m::mock(Store::class));

        $repository->setEventDispatcher($dispatcher);

        return $repository;
    }

    protected function getTestDate()
    {
        return '2030-07-25 12:13:14 UTC';
    }
}<|MERGE_RESOLUTION|>--- conflicted
+++ resolved
@@ -225,10 +225,7 @@
 
     /**
      * @dataProvider dataProviderTestGetSeconds
-<<<<<<< HEAD
-=======
      *
->>>>>>> 8e9a6ddd
      * @param  mixed  $duration
      */
     public function testGetSeconds($duration)
