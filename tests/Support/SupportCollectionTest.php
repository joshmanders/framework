--- conflicted
+++ resolved
@@ -964,38 +964,6 @@
         $this->assertCount(0, $random);
     }
 
-<<<<<<< HEAD
-    /**
-     * @expectedException \InvalidArgumentException
-     */
-=======
->>>>>>> a895b1eb
-    public function testRandomThrowsAnErrorWhenRequestingMoreItemsThanAreAvailable()
-    {
-        $data = new Collection();
-        $exceptions = 0;
-
-        try {
-            $data->random();
-        } catch (\InvalidArgumentException $e) {
-            ++$exceptions;
-        }
-
-        try {
-            $data->random(1);
-        } catch (\InvalidArgumentException $e) {
-            ++$exceptions;
-        }
-
-        try {
-            $data->random(2);
-        } catch (\InvalidArgumentException $e) {
-            ++$exceptions;
-        }
-
-        $this->assertSame(3, $exceptions);
-    }
-
     public function testTakeLast()
     {
         $data = new Collection(['taylor', 'dayle', 'shawn']);
