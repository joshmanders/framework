--- conflicted
+++ resolved
@@ -77,14 +77,15 @@
 		$this->assertEquals(array('Class', 'foo'), Str::parseCallback('Class', 'foo'));
 	}
 
-<<<<<<< HEAD
+
 	public function testSlug()
 	{
 		$this->assertEquals('hello-world', Str::slug('hello world'));
 		$this->assertEquals('hello-world', Str::slug('hello-world'));
 		$this->assertEquals('hello-world', Str::slug('hello_world'));
 		$this->assertEquals('hello_world', Str::slug('hello_world', '_'));
-=======
+	}
+
 
 	public function testFinish()
 	{
@@ -101,7 +102,6 @@
 		$this->assertFalse(Str::is('/', '/a'));
 		$this->assertTrue(Str::is('foo/*', 'foo/bar/baz'));
 		$this->assertTrue(Str::is('*/foo', 'blah/baz/foo'));
->>>>>>> 07e040b3
 	}
 
 }