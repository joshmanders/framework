--- conflicted
+++ resolved
@@ -79,7 +79,6 @@
         $this->assertSame([['id' => 6], ['id' => 7]], $p->items());
     }
 
-<<<<<<< HEAD
     public function testLengthAwarePaginatorisOnFirstAndLastPage()
     {
         $paginator = new CursorPaginator([['id' => 1], ['id' => 2], ['id' => 3], ['id' => 4]], 2, null, [
@@ -96,7 +95,8 @@
 
         $this->assertFalse($paginator->onFirstPage());
         $this->assertTrue($paginator->onLastPage());
-=======
+    }
+
     public function testReturnEmptyCursorWhenItemsAreEmpty()
     {
         $cursor = new Cursor(['id' => 25], true);
@@ -108,14 +108,16 @@
         ]);
 
         $this->assertInstanceOf(CursorPaginator::class, $p);
+
         $this->assertSame([
             'data' => [],
             'path' => 'http://website.com/test',
             'per_page' => 25,
+            'next_cursor' => null,
             'next_page_url' => null,
+            'prev_cursor' => null,
             'prev_page_url' => null,
         ], $p->toArray());
->>>>>>> db8188e9
     }
 
     protected function getCursor($params, $isNext = true)
