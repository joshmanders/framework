--- conflicted
+++ resolved
@@ -366,83 +366,45 @@
 
     public function testGenerateRelationshipColumnWithNonIncrementalModel()
     {
-        $base = new Blueprint('posts', function ($table) {
-            $table->foreignIdFor(Fixtures\Models\EloquentModelUsingNonIncrementedInt::class);
-        });
-
-        $connection = m::mock(Connection::class);
-
-        $blueprint = clone $base;
+        $getSql = function ($grammar) {
+            return $this->getBlueprint($grammar, 'posts', function ($table) {
+                $table->foreignIdFor(Fixtures\Models\EloquentModelUsingNonIncrementedInt::class);
+            })->toSql();
+        };
 
         $this->assertEquals([
             'alter table `posts` add `model_using_non_incremented_int_id` bigint unsigned not null',
-        ], $blueprint->toSql($connection, new MySqlGrammar));
-    }
-
-<<<<<<< HEAD
-        $getSql = function ($grammar) {
-            return $this->getBlueprint($grammar, 'posts', function ($table) {
-                $table->foreignIdFor('EloquentModelUuidStub');
-            })->toSql();
-        };
-
-        $this->assertEquals([
-            'alter table `posts` add `eloquent_model_uuid_stub_id` char(36) not null',
-        ], $getSql(new MySqlGrammar));
-=======
+        ], $getSql(new MySqlGrammar));
+    }
+
     public function testGenerateRelationshipColumnWithUuidModel()
     {
-        $base = new Blueprint('posts', function ($table) {
-            $table->foreignIdFor(Fixtures\Models\EloquentModelUsingUuid::class);
-        });
-
-        $connection = m::mock(Connection::class);
-
-        $blueprint = clone $base;
+        $getSql = function ($grammar) {
+            return $this->getBlueprint($grammar, 'posts', function ($table) {
+                $table->foreignIdFor(Fixtures\Models\EloquentModelUsingUuid::class);
+            })->toSql();
+        };
 
         $this->assertEquals([
             'alter table `posts` add `model_using_uuid_id` char(36) not null',
-        ], $blueprint->toSql($connection, new MySqlGrammar));
->>>>>>> 7db7ea95
+        ], $getSql(new MySqlGrammar));
     }
 
     public function testGenerateRelationshipColumnWithUlidModel()
     {
-<<<<<<< HEAD
-        require_once __DIR__.'/stubs/EloquentModelUlidStub.php';
-
-        $getSql = function ($grammar) {
-            return $this->getBlueprint($grammar, 'posts', function ($table) {
-                $table->foreignIdFor('EloquentModelUlidStub');
-            })->toSql();
-        };
-
-        $this->assertEquals([
-            'alter table "posts" add column "eloquent_model_ulid_stub_id" char(26) not null',
+        $getSql = function ($grammar) {
+            return $this->getBlueprint($grammar, 'posts', function ($table) {
+                $table->foreignIdFor(Fixtures\Models\EloquentModelUsingUlid::class);
+            })->toSql();
+        };
+
+        $this->assertEquals([
+            'alter table "posts" add column "model_using_ulid_id" char(26) not null',
         ], $getSql(new PostgresGrammar));
 
         $this->assertEquals([
-            'alter table `posts` add `eloquent_model_ulid_stub_id` char(26) not null',
-        ], $getSql(new MySqlGrammar));
-=======
-        $base = new Blueprint('posts', function (Blueprint $table) {
-            $table->foreignIdFor(Fixtures\Models\EloquentModelUsingUlid::class);
-        });
-
-        $connection = m::mock(Connection::class);
-
-        $blueprint = clone $base;
-
-        $this->assertEquals([
-            'alter table "posts" add column "model_using_ulid_id" char(26) not null',
-        ], $blueprint->toSql($connection, new PostgresGrammar));
-
-        $blueprint = clone $base;
-
-        $this->assertEquals([
             'alter table `posts` add `model_using_ulid_id` char(26) not null',
-        ], $blueprint->toSql($connection, new MySqlGrammar()));
->>>>>>> 7db7ea95
+        ], $getSql(new MySqlGrammar));
     }
 
     public function testGenerateRelationshipConstrainedColumn()
@@ -488,31 +450,15 @@
 
     public function testDropRelationshipColumnWithUuidModel()
     {
-<<<<<<< HEAD
-        require_once __DIR__.'/stubs/EloquentModelUuidStub.php';
-
-        $getSql = function ($grammar) {
-            return $this->getBlueprint($grammar, 'posts', function ($table) {
-                $table->dropForeignIdFor('EloquentModelUuidStub');
-            })->toSql();
-        };
-
-        $this->assertEquals([
-            'alter table `posts` drop foreign key `posts_eloquent_model_uuid_stub_id_foreign`',
-        ], $getSql(new MySqlGrammar));
-=======
-        $base = new Blueprint('posts', function ($table) {
-            $table->dropForeignIdFor(Fixtures\Models\EloquentModelUsingUuid::class);
-        });
-
-        $connection = m::mock(Connection::class);
-
-        $blueprint = clone $base;
+        $getSql = function ($grammar) {
+            return $this->getBlueprint($grammar, 'posts', function ($table) {
+                $table->dropForeignIdFor(Fixtures\Models\EloquentModelUsingUuid::class);
+            })->toSql();
+        };
 
         $this->assertEquals([
             'alter table `posts` drop foreign key `posts_model_using_uuid_id_foreign`',
-        ], $blueprint->toSql($connection, new MySqlGrammar));
->>>>>>> 7db7ea95
+        ], $getSql(new MySqlGrammar));
     }
 
     public function testDropConstrainedRelationshipColumnWithIncrementalModel()
@@ -531,33 +477,16 @@
 
     public function testDropConstrainedRelationshipColumnWithUuidModel()
     {
-<<<<<<< HEAD
-        require_once __DIR__.'/stubs/EloquentModelUuidStub.php';
-
-        $getSql = function ($grammar) {
-            return $this->getBlueprint($grammar, 'posts', function ($table) {
-                $table->dropConstrainedForeignIdFor('EloquentModelUuidStub');
-            })->toSql();
-        };
-
-        $this->assertEquals([
-            'alter table `posts` drop foreign key `posts_eloquent_model_uuid_stub_id_foreign`',
-            'alter table `posts` drop `eloquent_model_uuid_stub_id`',
-        ], $getSql(new MySqlGrammar));
-=======
-        $base = new Blueprint('posts', function ($table) {
-            $table->dropConstrainedForeignIdFor(Fixtures\Models\EloquentModelUsingUuid::class);
-        });
-
-        $connection = m::mock(Connection::class);
-
-        $blueprint = clone $base;
+        $getSql = function ($grammar) {
+            return $this->getBlueprint($grammar, 'posts', function ($table) {
+                $table->dropConstrainedForeignIdFor(Fixtures\Models\EloquentModelUsingUuid::class);
+            })->toSql();
+        };
 
         $this->assertEquals([
             'alter table `posts` drop foreign key `posts_model_using_uuid_id_foreign`',
             'alter table `posts` drop `model_using_uuid_id`',
-        ], $blueprint->toSql($connection, new MySqlGrammar));
->>>>>>> 7db7ea95
+        ], $getSql(new MySqlGrammar));
     }
 
     public function testTinyTextColumn()
