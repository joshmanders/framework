--- conflicted
+++ resolved
@@ -91,13 +91,8 @@
 
     public function testPostgresSearchPathIsSet()
     {
-<<<<<<< HEAD
-        $dsn = 'pgsql:host=foo;dbname=bar';
+        $dsn = 'pgsql:host=foo;dbname=\'bar\'';
         $config = ['host' => 'foo', 'database' => 'bar', 'search_path' => 'public', 'charset' => 'utf8'];
-=======
-        $dsn = 'pgsql:host=foo;dbname=\'bar\'';
-        $config = ['host' => 'foo', 'database' => 'bar', 'schema' => 'public', 'charset' => 'utf8'];
->>>>>>> 07524f74
         $connector = $this->getMockBuilder(PostgresConnector::class)->onlyMethods(['createConnection', 'getOptions'])->getMock();
         $connection = m::mock(stdClass::class);
         $connector->expects($this->once())->method('getOptions')->with($this->equalTo($config))->willReturn(['options']);
@@ -113,13 +108,8 @@
 
     public function testPostgresSearchPathArraySupported()
     {
-<<<<<<< HEAD
-        $dsn = 'pgsql:host=foo;dbname=bar';
+        $dsn = 'pgsql:host=foo;dbname=\'bar\'';
         $config = ['host' => 'foo', 'database' => 'bar', 'search_path' => ['public', '"user"'], 'charset' => 'utf8'];
-=======
-        $dsn = 'pgsql:host=foo;dbname=\'bar\'';
-        $config = ['host' => 'foo', 'database' => 'bar', 'schema' => ['public', 'user'], 'charset' => 'utf8'];
->>>>>>> 07524f74
         $connector = $this->getMockBuilder(PostgresConnector::class)->onlyMethods(['createConnection', 'getOptions'])->getMock();
         $connection = m::mock(stdClass::class);
         $connector->expects($this->once())->method('getOptions')->with($this->equalTo($config))->willReturn(['options']);
