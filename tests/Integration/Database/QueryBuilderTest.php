--- conflicted
+++ resolved
@@ -31,20 +31,6 @@
         ]);
     }
 
-<<<<<<< HEAD
-    public function testFromWithAlias()
-    {
-        $this->assertSame('select * from "posts" as "alias"', DB::table('posts', 'alias')->toSql());
-    }
-
-    public function testFromWithSubQuery()
-    {
-        $this->assertSame(
-            'Fake Post',
-            DB::table(function ($query) {
-                $query->selectRaw("'Fake Post' as title");
-            }, 'posts')->first()->title
-=======
     public function testSelect()
     {
         $expected = ['id' => '1', 'title' => 'Foo Post'];
@@ -87,7 +73,21 @@
             (array) DB::table('posts')->addSelect(['id', 'title', 'foo' => function ($query) {
                 $query->select('bar');
             }])->first()
->>>>>>> 0b8b18bf
+        );
+    }
+
+    public function testFromWithAlias()
+    {
+        $this->assertSame('select * from "posts" as "alias"', DB::table('posts', 'alias')->toSql());
+    }
+
+    public function testFromWithSubQuery()
+    {
+        $this->assertSame(
+            'Fake Post',
+            DB::table(function ($query) {
+                $query->selectRaw("'Fake Post' as title");
+            }, 'posts')->first()->title
         );
     }
 
