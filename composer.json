{
    "name": "laravel/framework",
    "description": "The Laravel Framework.",
    "keywords": ["framework", "laravel"],
    "license": "MIT",
    "homepage": "https://laravel.com",
    "support": {
        "issues": "https://github.com/laravel/framework/issues",
        "source": "https://github.com/laravel/framework"
    },
    "authors": [
        {
            "name": "Taylor Otwell",
            "email": "taylor@laravel.com"
        }
    ],
    "require": {
        "php": "^7.2.5",
        "ext-json": "*",
        "ext-mbstring": "*",
        "ext-openssl": "*",
        "doctrine/inflector": "^1.1",
        "dragonmantank/cron-expression": "^2.0",
        "egulias/email-validator": "^2.1.10",
        "erusev/parsedown": "^1.7",
        "league/flysystem": "^1.0.8",
        "monolog/monolog": "^2.0",
        "nesbot/carbon": "^2.17",
        "opis/closure": "^3.1",
        "psr/container": "^1.0",
        "psr/simple-cache": "^1.0",
        "ramsey/uuid": "^3.7",
        "swiftmailer/swiftmailer": "^6.0",
        "symfony/console": "^5.0",
        "symfony/error-handler": "^5.0",
        "symfony/finder": "^5.0",
        "symfony/http-foundation": "^5.0",
        "symfony/http-kernel": "^5.0",
        "symfony/process": "^5.0",
        "symfony/routing": "^5.0",
        "symfony/var-dumper": "^5.0",
        "tijsverkoyen/css-to-inline-styles": "^2.2.2",
        "vlucas/phpdotenv": "^4.0",
        "voku/portable-ascii": "^1.2.3"
    },
    "replace": {
        "illuminate/auth": "self.version",
        "illuminate/broadcasting": "self.version",
        "illuminate/bus": "self.version",
        "illuminate/cache": "self.version",
        "illuminate/config": "self.version",
        "illuminate/console": "self.version",
        "illuminate/container": "self.version",
        "illuminate/contracts": "self.version",
        "illuminate/cookie": "self.version",
        "illuminate/database": "self.version",
        "illuminate/encryption": "self.version",
        "illuminate/events": "self.version",
        "illuminate/filesystem": "self.version",
        "illuminate/hashing": "self.version",
        "illuminate/http": "self.version",
        "illuminate/log": "self.version",
        "illuminate/mail": "self.version",
        "illuminate/notifications": "self.version",
        "illuminate/pagination": "self.version",
        "illuminate/pipeline": "self.version",
        "illuminate/queue": "self.version",
        "illuminate/redis": "self.version",
        "illuminate/routing": "self.version",
        "illuminate/session": "self.version",
        "illuminate/support": "self.version",
        "illuminate/translation": "self.version",
        "illuminate/validation": "self.version",
        "illuminate/view": "self.version"
    },
    "conflict": {
        "tightenco/collect": "<5.5.33"
    },
    "require-dev": {
        "aws/aws-sdk-php": "^3.0",
        "doctrine/dbal": "^2.6",
        "filp/whoops": "^2.4",
        "guzzlehttp/guzzle": "^6.3",
        "league/flysystem-cached-adapter": "^1.0",
        "mockery/mockery": "^1.3.1",
        "moontoast/math": "^1.1",
        "orchestra/testbench-core": "^5.0",
        "pda/pheanstalk": "^4.0",
        "phpunit/phpunit": "^8.3",
        "predis/predis": "^1.1.1",
<<<<<<< HEAD
        "symfony/cache": "^5.0",
        "true/punycode": "^2.1"
=======
        "symfony/cache": "^4.3.4"
>>>>>>> 0e81b36c
    },
    "autoload": {
        "files": [
            "src/Illuminate/Foundation/helpers.php",
            "src/Illuminate/Support/helpers.php"
        ],
        "psr-4": {
            "Illuminate\\": "src/Illuminate/"
        }
    },
    "autoload-dev": {
        "files": [
            "tests/Database/stubs/MigrationCreatorFakeMigration.php"
        ],
        "psr-4": {
            "Illuminate\\Tests\\": "tests/"
        }
    },
    "extra": {
        "branch-alias": {
            "dev-master": "7.x-dev"
        }
    },
    "suggest": {
        "ext-gd": "Required to use Illuminate\\Http\\Testing\\FileFactory::image().",
        "ext-memcached": "Required to use the memcache cache driver.",
        "ext-pcntl": "Required to use all features of the queue worker.",
        "ext-posix": "Required to use all features of the queue worker.",
        "ext-redis": "Required to use the Redis cache and queue drivers.",
        "aws/aws-sdk-php": "Required to use the SQS queue driver, DynamoDb failed job storage and SES mail driver (^3.0).",
        "doctrine/dbal": "Required to rename columns and drop SQLite columns (^2.6).",
        "filp/whoops": "Required for friendly error pages in development (^2.4).",
        "fzaninotto/faker": "Required to use the eloquent factory builder (^1.4).",
        "guzzlehttp/guzzle": "Required to use the Mailgun mail driver and the ping methods on schedules (^6.0).",
        "laravel/tinker": "Required to use the tinker console command (^1.0).",
        "league/flysystem-aws-s3-v3": "Required to use the Flysystem S3 driver (^1.0).",
        "league/flysystem-cached-adapter": "Required to use the Flysystem cache (^1.0).",
        "league/flysystem-sftp": "Required to use the Flysystem SFTP driver (^1.0).",
        "moontoast/math": "Required to use ordered UUIDs (^1.1).",
        "pda/pheanstalk": "Required to use the beanstalk queue driver (^4.0).",
        "psr/http-message": "Required to allow Storage::put to accept a StreamInterface (^1.0).",
        "pusher/pusher-php-server": "Required to use the Pusher broadcast driver (^4.0).",
        "symfony/cache": "Required to PSR-6 cache bridge (^5.0).",
        "symfony/psr-http-message-bridge": "Required to use PSR-7 bridging features (^1.2).",
        "wildbit/swiftmailer-postmark": "Required to use Postmark mail driver (^3.0)."
    },
    "config": {
        "sort-packages": true
    },
    "minimum-stability": "dev",
    "prefer-stable": true
}<|MERGE_RESOLUTION|>--- conflicted
+++ resolved
@@ -88,12 +88,7 @@
         "pda/pheanstalk": "^4.0",
         "phpunit/phpunit": "^8.3",
         "predis/predis": "^1.1.1",
-<<<<<<< HEAD
-        "symfony/cache": "^5.0",
-        "true/punycode": "^2.1"
-=======
-        "symfony/cache": "^4.3.4"
->>>>>>> 0e81b36c
+        "symfony/cache": "^5.0"
     },
     "autoload": {
         "files": [
