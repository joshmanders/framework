--- conflicted
+++ resolved
@@ -24,13 +24,8 @@
         "fruitcake/php-cors": "^1.2",
         "laravel/serializable-closure": "^1.0",
         "league/commonmark": "^2.2",
-<<<<<<< HEAD
-        "league/flysystem": "^3.0",
+        "league/flysystem": "^3.0.16",
         "monolog/monolog": "^3.0",
-=======
-        "league/flysystem": "^3.0.16",
-        "monolog/monolog": "^2.0",
->>>>>>> 8902690a
         "nesbot/carbon": "^2.53.1",
         "psr/container": "^1.1.1|^2.0.1",
         "psr/log": "^1.0|^2.0|^3.0",
